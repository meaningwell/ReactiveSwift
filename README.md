--- conflicted
+++ resolved
@@ -286,11 +286,7 @@
 implementation of [functional reactive programming][], and _intentionally_ not a
 direct port like [RxSwift][].
 
-<<<<<<< HEAD
-ReactiveSwift differs from ReactiveX where doing so:
-=======
-ReactiveSwift differs from RxSwift/ReactiveX in places that:
->>>>>>> 3ef896ca
+ReactiveSwift differs from RxSwift/ReactiveX where doing so:
 
  * Results in a simpler API
  * Addresses common sources of confusion
