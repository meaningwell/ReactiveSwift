//
//  SignalProducerLiftingSpec.swift
//  ReactiveCocoa
//
//  Created by Neil Pankey on 6/14/15.
//  Copyright © 2015 GitHub. All rights reserved.
//

import Result
import Nimble
import Quick
import ReactiveCocoa

class SignalProducerLiftingSpec: QuickSpec {
	override func spec() {
		describe("map") {
			it("should transform the values of the signal") {
				let (producer, observer) = SignalProducer<Int, NoError>.pipe()
				let mappedProducer = producer.map { String($0 + 1) }

				var lastValue: String?

				mappedProducer.startWithNext {
					lastValue = $0
					return
				}

				expect(lastValue).to(beNil())

				observer.sendNext(0)
				expect(lastValue) == "1"

				observer.sendNext(1)
				expect(lastValue) == "2"
			}
		}
		
		describe("mapError") {
			it("should transform the errors of the signal") {
				let (producer, observer) = SignalProducer<Int, TestError>.pipe()
				let producerError = NSError(domain: "com.reactivecocoa.errordomain", code: 100, userInfo: nil)
				var error: NSError?

				producer
					.mapError { _ in producerError }
					.startWithFailed { error = $0 }

				expect(error).to(beNil())

				observer.sendFailed(TestError.default)
				expect(error) == producerError
			}
		}

		describe("filter") {
			it("should omit values from the producer") {
				let (producer, observer) = SignalProducer<Int, NoError>.pipe()
				let mappedProducer = producer.filter { $0 % 2 == 0 }

				var lastValue: Int?

				mappedProducer.startWithNext { lastValue = $0 }

				expect(lastValue).to(beNil())

				observer.sendNext(0)
				expect(lastValue) == 0

				observer.sendNext(1)
				expect(lastValue) == 0

				observer.sendNext(2)
				expect(lastValue) == 2
			}
		}

		describe("ignoreNil") {
			it("should forward only non-nil values") {
				let (producer, observer) = SignalProducer<Int?, NoError>.pipe()
				let mappedProducer = producer.ignoreNil()

				var lastValue: Int?

				mappedProducer.startWithNext { lastValue = $0 }
				expect(lastValue).to(beNil())

				observer.sendNext(nil)
				expect(lastValue).to(beNil())

				observer.sendNext(1)
				expect(lastValue) == 1

				observer.sendNext(nil)
				expect(lastValue) == 1

				observer.sendNext(2)
				expect(lastValue) == 2
			}
		}

		describe("scan") {
			it("should incrementally accumulate a value") {
				let (baseProducer, observer) = SignalProducer<String, NoError>.pipe()
				let producer = baseProducer.scan("", +)

				var lastValue: String?

				producer.startWithNext { lastValue = $0 }

				expect(lastValue).to(beNil())

				observer.sendNext("a")
				expect(lastValue) == "a"

				observer.sendNext("bb")
				expect(lastValue) == "abb"
			}
		}

		describe("reduce") {
			it("should accumulate one value") {
				let (baseProducer, observer) = SignalProducer<Int, NoError>.pipe()
				let producer = baseProducer.reduce(1, +)

				var lastValue: Int?
				var completed = false

				producer.start { event in
					switch event {
					case let .next(value):
						lastValue = value
					case .completed:
						completed = true
					case .failed, .interrupted:
						break
					}
				}

				expect(lastValue).to(beNil())

				observer.sendNext(1)
				expect(lastValue).to(beNil())

				observer.sendNext(2)
				expect(lastValue).to(beNil())

				expect(completed) == false
				observer.sendCompleted()
				expect(completed) == true

				expect(lastValue) == 4
			}

			it("should send the initial value if none are received") {
				let (baseProducer, observer) = SignalProducer<Int, NoError>.pipe()
				let producer = baseProducer.reduce(1, +)

				var lastValue: Int?
				var completed = false

				producer.start { event in
					switch event {
					case let .next(value):
						lastValue = value
					case .completed:
						completed = true
					case .failed, .interrupted:
						break
					}
				}

				expect(lastValue).to(beNil())
				expect(completed) == false

				observer.sendCompleted()

				expect(lastValue) == 1
				expect(completed) == true
			}
		}

		describe("skip") {
			it("should skip initial values") {
				let (baseProducer, observer) = SignalProducer<Int, NoError>.pipe()
				let producer = baseProducer.skipFirst(1)

				var lastValue: Int?
				producer.startWithNext { lastValue = $0 }

				expect(lastValue).to(beNil())

				observer.sendNext(1)
				expect(lastValue).to(beNil())

				observer.sendNext(2)
				expect(lastValue) == 2
			}

			it("should not skip any values when 0") {
				let (baseProducer, observer) = SignalProducer<Int, NoError>.pipe()
				let producer = baseProducer.skipFirst(0)

				var lastValue: Int?
				producer.startWithNext { lastValue = $0 }

				expect(lastValue).to(beNil())

				observer.sendNext(1)
				expect(lastValue) == 1

				observer.sendNext(2)
				expect(lastValue) == 2
			}
		}

		describe("skipRepeats") {
			it("should skip duplicate Equatable values") {
				let (baseProducer, observer) = SignalProducer<Bool, NoError>.pipe()
				let producer = baseProducer.skipRepeats()

				var values: [Bool] = []
				producer.startWithNext { values.append($0) }

				expect(values) == []

				observer.sendNext(true)
				expect(values) == [ true ]

				observer.sendNext(true)
				expect(values) == [ true ]

				observer.sendNext(false)
				expect(values) == [ true, false ]

				observer.sendNext(true)
				expect(values) == [ true, false, true ]
			}

			it("should skip values according to a predicate") {
				let (baseProducer, observer) = SignalProducer<String, NoError>.pipe()
				let producer = baseProducer.skipRepeats { $0.characters.count == $1.characters.count }

				var values: [String] = []
				producer.startWithNext { values.append($0) }

				expect(values) == []

				observer.sendNext("a")
				expect(values) == [ "a" ]

				observer.sendNext("b")
				expect(values) == [ "a" ]

				observer.sendNext("cc")
				expect(values) == [ "a", "cc" ]

				observer.sendNext("d")
				expect(values) == [ "a", "cc", "d" ]
			}
		}

		describe("skipWhile") {
			var producer: SignalProducer<Int, NoError>!
			var observer: Signal<Int, NoError>.Observer!

			var lastValue: Int?

			beforeEach {
				let (baseProducer, incomingObserver) = SignalProducer<Int, NoError>.pipe()

				producer = baseProducer.skipWhile { $0 < 2 }
				observer = incomingObserver
				lastValue = nil

				producer.startWithNext { lastValue = $0 }
			}

			it("should skip while the predicate is true") {
				expect(lastValue).to(beNil())

				observer.sendNext(1)
				expect(lastValue).to(beNil())

				observer.sendNext(2)
				expect(lastValue) == 2

				observer.sendNext(0)
				expect(lastValue) == 0
			}

			it("should not skip any values when the predicate starts false") {
				expect(lastValue).to(beNil())

				observer.sendNext(3)
				expect(lastValue) == 3

				observer.sendNext(1)
				expect(lastValue) == 1
			}
		}
		
		describe("skipUntil") {
			var producer: SignalProducer<Int, NoError>!
			var observer: Signal<Int, NoError>.Observer!
			var triggerObserver: Signal<(), NoError>.Observer!
			
			var lastValue: Int? = nil
			
			beforeEach {
				let (baseProducer, baseIncomingObserver) = SignalProducer<Int, NoError>.pipe()
				let (triggerProducer, incomingTriggerObserver) = SignalProducer<(), NoError>.pipe()

				producer = baseProducer.skipUntil(triggerProducer)
				observer = baseIncomingObserver
				triggerObserver = incomingTriggerObserver
				
				lastValue = nil
				
				producer.start { event in
					switch event {
					case let .next(value):
						lastValue = value
					case .failed, .completed, .interrupted:
						break
					}
				}
			}
			
			it("should skip values until the trigger fires") {
				expect(lastValue).to(beNil())
				
				observer.sendNext(1)
				expect(lastValue).to(beNil())
				
				observer.sendNext(2)
				expect(lastValue).to(beNil())
				
				triggerObserver.sendNext(())
				observer.sendNext(0)
				expect(lastValue) == 0
			}
			
			it("should skip values until the trigger completes") {
				expect(lastValue).to(beNil())
				
				observer.sendNext(1)
				expect(lastValue).to(beNil())
				
				observer.sendNext(2)
				expect(lastValue).to(beNil())
				
				triggerObserver.sendCompleted()
				observer.sendNext(0)
				expect(lastValue) == 0
			}
		}

		describe("take") {
			it("should take initial values") {
				let (baseProducer, observer) = SignalProducer<Int, NoError>.pipe()
				let producer = baseProducer.takeFirst(2)

				var lastValue: Int?
				var completed = false
				producer.start { event in
					switch event {
					case let .next(value):
						lastValue = value
					case .completed:
						completed = true
					case .failed, .interrupted:
						break
					}
				}

				expect(lastValue).to(beNil())
				expect(completed) == false

				observer.sendNext(1)
				expect(lastValue) == 1
				expect(completed) == false

				observer.sendNext(2)
				expect(lastValue) == 2
				expect(completed) == true
			}
			
			it("should complete immediately after taking given number of values") {
				let numbers = [ 1, 2, 4, 4, 5 ]
				let testScheduler = TestScheduler()
				
				let producer: SignalProducer<Int, NoError> = SignalProducer { observer, _ in
					// workaround `Class declaration cannot close over value 'observer' defined in outer scope`
					let observer = observer

					testScheduler.schedule {
						for number in numbers {
							observer.sendNext(number)
						}
					}
				}
				
				var completed = false
				
				producer
					.takeFirst(numbers.count)
					.startWithCompleted { completed = true }
				
				expect(completed) == false
				testScheduler.run()
				expect(completed) == true
			}

			it("should interrupt when 0") {
				let numbers = [ 1, 2, 4, 4, 5 ]
				let testScheduler = TestScheduler()

				let producer: SignalProducer<Int, NoError> = SignalProducer { observer, _ in
					// workaround `Class declaration cannot close over value 'observer' defined in outer scope`
					let observer = observer

					testScheduler.schedule {
						for number in numbers {
							observer.sendNext(number)
						}
					}
				}

				var result: [Int] = []
				var interrupted = false

				producer
				.takeFirst(0)
				.start { event in
					switch event {
					case let .next(number):
						result.append(number)
					case .interrupted:
						interrupted = true
					case .failed, .completed:
						break
					}
				}

				expect(interrupted) == true

				testScheduler.run()
				expect(result).to(beEmpty())
			}
		}

		describe("collect") {
			it("should collect all values") {
				let (original, observer) = SignalProducer<Int, NoError>.pipe()
				let producer = original.collect()
				let expectedResult = [ 1, 2, 3 ]

				var result: [Int]?

				producer.startWithNext { value in
					expect(result).to(beNil())
					result = value
				}

				for number in expectedResult {
					observer.sendNext(number)
				}

				expect(result).to(beNil())
				observer.sendCompleted()
				expect(result) == expectedResult
			}

			it("should complete with an empty array if there are no values") {
				let (original, observer) = SignalProducer<Int, NoError>.pipe()
				let producer = original.collect()

				var result: [Int]?

				producer.startWithNext { result = $0 }

				expect(result).to(beNil())
				observer.sendCompleted()
				expect(result) == []
			}

			it("should forward errors") {
				let (original, observer) = SignalProducer<Int, TestError>.pipe()
				let producer = original.collect()

				var error: TestError?

				producer.startWithFailed { error = $0 }

				expect(error).to(beNil())
				observer.sendFailed(.default)
				expect(error) == TestError.default
			}

			it("should collect an exact count of values") {
<<<<<<< HEAD
				let (original, observer) = SignalProducer<Int, NoError>.buffer(upTo: 1)
=======
				let (original, observer) = SignalProducer<Int, NoError>.pipe()
>>>>>>> 731e9b0b

				let producer = original.collect(every: 3)

				var observedValues: [[Int]] = []

				producer.startWithNext { value in
					observedValues.append(value)
				}

				var expectation: [[Int]] = []

				for i in 1...7 {

					observer.sendNext(i)

					if i % 3 == 0 {
						expectation.append([Int]((i - 2)...i))
						expect(observedValues) == expectation
					} else {
						expect(observedValues) == expectation
					}
				}

				observer.sendCompleted()

				expectation.append([7])
				expect(observedValues) == expectation
			}

			it("should collect values until it matches a certain value") {
<<<<<<< HEAD
				let (original, observer) = SignalProducer<Int, NoError>.buffer(upTo: 1)
=======
				let (original, observer) = SignalProducer<Int, NoError>.pipe()
>>>>>>> 731e9b0b

				let producer = original.collect { _, next in next != 5 }

				var expectedValues = [
					[5, 5],
					[42, 5]
				]

				producer.startWithNext { value in
					expect(value) == expectedValues.removeFirst()
				}

				producer.startWithCompleted {
					expect(expectedValues) == []
				}

				expectedValues
					.flatMap { $0 }
					.forEach(observer.sendNext)

				observer.sendCompleted()
			}

			it("should collect values until it matches a certain condition on values") {
<<<<<<< HEAD
				let (original, observer) = SignalProducer<Int, NoError>.buffer(upTo: 1)
=======
				let (original, observer) = SignalProducer<Int, NoError>.pipe()
>>>>>>> 731e9b0b

				let producer = original.collect { values in values.reduce(0, combine: +) == 10 }

				var expectedValues = [
					[1, 2, 3, 4],
					[5, 6, 7, 8, 9]
				]

				producer.startWithNext { value in
					expect(value) == expectedValues.removeFirst()
				}

				producer.startWithCompleted {
					expect(expectedValues) == []
				}

				expectedValues
					.flatMap { $0 }
					.forEach(observer.sendNext)
				
				observer.sendCompleted()
			}
			
		}

		describe("takeUntil") {
			var producer: SignalProducer<Int, NoError>!
			var observer: Signal<Int, NoError>.Observer!
			var triggerObserver: Signal<(), NoError>.Observer!

			var lastValue: Int? = nil
			var completed: Bool = false

			beforeEach {
				let (baseProducer, baseIncomingObserver) = SignalProducer<Int, NoError>.pipe()
				let (triggerProducer, incomingTriggerObserver) = SignalProducer<(), NoError>.pipe()

				producer = baseProducer.takeUntil(triggerProducer)
				observer = baseIncomingObserver
				triggerObserver = incomingTriggerObserver

				lastValue = nil
				completed = false

				producer.start { event in
					switch event {
					case let .next(value):
						lastValue = value
					case .completed:
						completed = true
					case .failed, .interrupted:
						break
					}
				}
			}

			it("should take values until the trigger fires") {
				expect(lastValue).to(beNil())

				observer.sendNext(1)
				expect(lastValue) == 1

				observer.sendNext(2)
				expect(lastValue) == 2

				expect(completed) == false
				triggerObserver.sendNext(())
				expect(completed) == true
			}

			it("should take values until the trigger completes") {
				expect(lastValue).to(beNil())
				
				observer.sendNext(1)
				expect(lastValue) == 1
				
				observer.sendNext(2)
				expect(lastValue) == 2
				
				expect(completed) == false
				triggerObserver.sendCompleted()
				expect(completed) == true
			}

			it("should complete if the trigger fires immediately") {
				expect(lastValue).to(beNil())
				expect(completed) == false

				triggerObserver.sendNext(())

				expect(completed) == true
				expect(lastValue).to(beNil())
			}
		}

		describe("takeUntilReplacement") {
			var producer: SignalProducer<Int, NoError>!
			var observer: Signal<Int, NoError>.Observer!
			var replacementObserver: Signal<Int, NoError>.Observer!

			var lastValue: Int? = nil
			var completed: Bool = false

			beforeEach {
				let (baseProducer, incomingObserver) = SignalProducer<Int, NoError>.pipe()
				let (replacementProducer, incomingReplacementObserver) = SignalProducer<Int, NoError>.pipe()

				producer = baseProducer.takeUntilReplacement(replacementProducer)
				observer = incomingObserver
				replacementObserver = incomingReplacementObserver

				lastValue = nil
				completed = false

				producer.start { event in
					switch event {
					case let .next(value):
						lastValue = value
					case .completed:
						completed = true
					case .failed, .interrupted:
						break
					}
				}
			}

			it("should take values from the original then the replacement") {
				expect(lastValue).to(beNil())
				expect(completed) == false

				observer.sendNext(1)
				expect(lastValue) == 1

				observer.sendNext(2)
				expect(lastValue) == 2

				replacementObserver.sendNext(3)

				expect(lastValue) == 3
				expect(completed) == false

				observer.sendNext(4)

				expect(lastValue) == 3
				expect(completed) == false

				replacementObserver.sendNext(5)
				expect(lastValue) == 5

				expect(completed) == false
				replacementObserver.sendCompleted()
				expect(completed) == true
			}
		}

		describe("takeWhile") {
			var producer: SignalProducer<Int, NoError>!
			var observer: Signal<Int, NoError>.Observer!

			beforeEach {
				let (baseProducer, incomingObserver) = SignalProducer<Int, NoError>.pipe()
				producer = baseProducer.takeWhile { $0 <= 4 }
				observer = incomingObserver
			}

			it("should take while the predicate is true") {
				var latestValue: Int!
				var completed = false

				producer.start { event in
					switch event {
					case let .next(value):
						latestValue = value
					case .completed:
						completed = true
					case .failed, .interrupted:
						break
					}
				}

				for value in -1...4 {
					observer.sendNext(value)
					expect(latestValue) == value
					expect(completed) == false
				}

				observer.sendNext(5)
				expect(latestValue) == 4
				expect(completed) == true
			}

			it("should complete if the predicate starts false") {
				var latestValue: Int?
				var completed = false

				producer.start { event in
					switch event {
					case let .next(value):
						latestValue = value
					case .completed:
						completed = true
					case .failed, .interrupted:
						break
					}
				}

				observer.sendNext(5)
				expect(latestValue).to(beNil())
				expect(completed) == true
			}
		}

		describe("observeOn") {
			it("should send events on the given scheduler") {
				let testScheduler = TestScheduler()
				let (producer, observer) = SignalProducer<Int, NoError>.pipe()

				var result: [Int] = []

				producer
					.observe(on: testScheduler)
					.startWithNext { result.append($0) }
				
				observer.sendNext(1)
				observer.sendNext(2)
				expect(result).to(beEmpty())
				
				testScheduler.run()
				expect(result) == [ 1, 2 ]
			}
		}

		describe("delay") {
			it("should send events on the given scheduler after the interval") {
				let testScheduler = TestScheduler()
				let producer: SignalProducer<Int, NoError> = SignalProducer { observer, _ in
					testScheduler.schedule {
						observer.sendNext(1)
					}
					testScheduler.schedule(delay: 5, action: {
						observer.sendNext(2)
						observer.sendCompleted()
					})
				}
				
				var result: [Int] = []
				var completed = false
				
				producer
					.delay(10, on: testScheduler)
					.start { event in
						switch event {
						case let .next(number):
							result.append(number)
						case .completed:
							completed = true
						case .failed, .interrupted:
							break
						}
					}
				
				testScheduler.advanceBy(4) // send initial value
				expect(result).to(beEmpty())
				
				testScheduler.advanceBy(10) // send second value and receive first
				expect(result) == [ 1 ]
				expect(completed) == false
				
				testScheduler.advanceBy(10) // send second value and receive first
				expect(result) == [ 1, 2 ]
				expect(completed) == true
			}

			it("should schedule errors immediately") {
				let testScheduler = TestScheduler()
				let producer: SignalProducer<Int, TestError> = SignalProducer { observer, _ in
					// workaround `Class declaration cannot close over value 'observer' defined in outer scope`
					let observer = observer

					testScheduler.schedule {
						observer.sendFailed(TestError.default)
					}
				}
				
				var errored = false
				
				producer
					.delay(10, on: testScheduler)
					.startWithFailed { _ in errored = true }
				
				testScheduler.advance()
				expect(errored) == true
			}
		}

		describe("throttle") {
			var scheduler: TestScheduler!
			var observer: Signal<Int, NoError>.Observer!
			var producer: SignalProducer<Int, NoError>!

			beforeEach {
				scheduler = TestScheduler()

				let (baseProducer, baseObserver) = SignalProducer<Int, NoError>.pipe()
				observer = baseObserver

				producer = baseProducer.throttle(1, on: scheduler)
			}

			it("should send values on the given scheduler at no less than the interval") {
				var values: [Int] = []
				producer.startWithNext { value in
					values.append(value)
				}

				expect(values) == []

				observer.sendNext(0)
				expect(values) == []

				scheduler.advance()
				expect(values) == [ 0 ]

				observer.sendNext(1)
				observer.sendNext(2)
				expect(values) == [ 0 ]

				scheduler.advanceBy(1.5)
				expect(values) == [ 0, 2 ]

				scheduler.advanceBy(3)
				expect(values) == [ 0, 2 ]

				observer.sendNext(3)
				expect(values) == [ 0, 2 ]

				scheduler.advance()
				expect(values) == [ 0, 2, 3 ]

				observer.sendNext(4)
				observer.sendNext(5)
				scheduler.advance()
				expect(values) == [ 0, 2, 3 ]

				scheduler.run()
				expect(values) == [ 0, 2, 3, 5 ]
			}

			it("should schedule completion immediately") {
				var values: [Int] = []
				var completed = false

				producer.start { event in
					switch event {
					case let .next(value):
						values.append(value)
					case .completed:
						completed = true
					case .failed, .interrupted:
						break
					}
				}

				observer.sendNext(0)
				scheduler.advance()
				expect(values) == [ 0 ]

				observer.sendNext(1)
				observer.sendCompleted()
				expect(completed) == false

				scheduler.run()
				expect(values) == [ 0 ]
				expect(completed) == true
			}
		}

		describe("sampleWith") {
			var sampledProducer: SignalProducer<(Int, String), NoError>!
			var observer: Signal<Int, NoError>.Observer!
			var samplerObserver: Signal<String, NoError>.Observer!
			
			beforeEach {
				let (producer, incomingObserver) = SignalProducer<Int, NoError>.pipe()
				let (sampler, incomingSamplerObserver) = SignalProducer<String, NoError>.pipe()
				sampledProducer = producer.sample(with: sampler)
				observer = incomingObserver
				samplerObserver = incomingSamplerObserver
			}
			
			it("should forward the latest value when the sampler fires") {
				var result: [String] = []
				sampledProducer.startWithNext { (left, right) in result.append("\(left)\(right)") }
				
				observer.sendNext(1)
				observer.sendNext(2)
				samplerObserver.sendNext("a")
				expect(result) == [ "2a" ]
			}
			
			it("should do nothing if sampler fires before signal receives value") {
				var result: [String] = []
				sampledProducer.startWithNext { (left, right) in result.append("\(left)\(right)") }
				
				samplerObserver.sendNext("a")
				expect(result).to(beEmpty())
			}
			
			it("should send lates value multiple times when sampler fires multiple times") {
				var result: [String] = []
				sampledProducer.startWithNext { (left, right) in result.append("\(left)\(right)") }
				
				observer.sendNext(1)
				samplerObserver.sendNext("a")
				samplerObserver.sendNext("b")
				expect(result) == [ "1a", "1b" ]
			}
			
			it("should complete when both inputs have completed") {
				var completed = false
				sampledProducer.startWithCompleted { completed = true }
				
				observer.sendCompleted()
				expect(completed) == false
				
				samplerObserver.sendCompleted()
				expect(completed) == true
			}
			
			it("should emit an initial value if the sampler is a synchronous SignalProducer") {
				let producer = SignalProducer<Int, NoError>(values: [1])
				let sampler = SignalProducer<String, NoError>(value: "a")
				
				let result = producer.sample(with: sampler)
				
				var valueReceived: String?
				result.startWithNext { (left, right) in valueReceived = "\(left)\(right)" }
				
				expect(valueReceived) == "1a"
			}
		}

		describe("sampleOn") {
			var sampledProducer: SignalProducer<Int, NoError>!
			var observer: Signal<Int, NoError>.Observer!
			var samplerObserver: Signal<(), NoError>.Observer!
			
			beforeEach {
				let (producer, incomingObserver) = SignalProducer<Int, NoError>.pipe()
				let (sampler, incomingSamplerObserver) = SignalProducer<(), NoError>.pipe()
				sampledProducer = producer.sample(on: sampler)
				observer = incomingObserver
				samplerObserver = incomingSamplerObserver
			}
			
			it("should forward the latest value when the sampler fires") {
				var result: [Int] = []
				sampledProducer.startWithNext { result.append($0) }
				
				observer.sendNext(1)
				observer.sendNext(2)
				samplerObserver.sendNext(())
				expect(result) == [ 2 ]
			}
			
			it("should do nothing if sampler fires before signal receives value") {
				var result: [Int] = []
				sampledProducer.startWithNext { result.append($0) }
				
				samplerObserver.sendNext(())
				expect(result).to(beEmpty())
			}
			
			it("should send lates value multiple times when sampler fires multiple times") {
				var result: [Int] = []
				sampledProducer.startWithNext { result.append($0) }
				
				observer.sendNext(1)
				samplerObserver.sendNext(())
				samplerObserver.sendNext(())
				expect(result) == [ 1, 1 ]
			}

			it("should complete when both inputs have completed") {
				var completed = false
				sampledProducer.startWithCompleted { completed = true }
				
				observer.sendCompleted()
				expect(completed) == false
				
				samplerObserver.sendCompleted()
				expect(completed) == true
			}

			it("should emit an initial value if the sampler is a synchronous SignalProducer") {
				let producer = SignalProducer<Int, NoError>(values: [1])
				let sampler = SignalProducer<(), NoError>(value: ())
				
				let result = producer.sample(on: sampler)
				
				var valueReceived: Int?
				result.startWithNext { valueReceived = $0 }
				
				expect(valueReceived) == 1
			}

			describe("memory") {
				class Payload {
					let action: () -> Void

					init(onDeinit action: () -> Void) {
						self.action = action
					}

					deinit {
						action()
					}
				}

				var sampledProducer: SignalProducer<Payload, NoError>!
				var observer: Signal<Payload, NoError>.Observer!

				beforeEach {
					let (producer, incomingObserver) = SignalProducer<Payload, NoError>.pipe()
					let (sampler, _) = Signal<(), NoError>.pipe()
					sampledProducer = producer.sample(on: sampler)
					observer = incomingObserver
				}

				it("should free payload when interrupted after complete of incoming producer") {
					var payloadFreed = false

					let disposable = sampledProducer.start()

					observer.sendNext(Payload { payloadFreed = true })
					observer.sendCompleted()

					expect(payloadFreed) == false

					disposable.dispose()
					expect(payloadFreed) == true
				}
			}
		}

		describe("combineLatestWith") {
			var combinedProducer: SignalProducer<(Int, Double), NoError>!
			var observer: Signal<Int, NoError>.Observer!
			var otherObserver: Signal<Double, NoError>.Observer!
			
			beforeEach {
				let (producer, incomingObserver) = SignalProducer<Int, NoError>.pipe()
				let (otherSignal, incomingOtherObserver) = SignalProducer<Double, NoError>.pipe()
				combinedProducer = producer.combineLatest(with: otherSignal)
				observer = incomingObserver
				otherObserver = incomingOtherObserver
			}
			
			it("should forward the latest values from both inputs") {
				var latest: (Int, Double)?
				combinedProducer.startWithNext { latest = $0 }
				
				observer.sendNext(1)
				expect(latest).to(beNil())
				
				// is there a better way to test tuples?
				otherObserver.sendNext(1.5)
				expect(latest?.0) == 1
				expect(latest?.1) == 1.5
				
				observer.sendNext(2)
				expect(latest?.0) == 2
				expect(latest?.1) == 1.5
			}

			it("should complete when both inputs have completed") {
				var completed = false
				combinedProducer.startWithCompleted { completed = true }
				
				observer.sendCompleted()
				expect(completed) == false
				
				otherObserver.sendCompleted()
				expect(completed) == true
			}
		}

		describe("zipWith") {
			var leftObserver: Signal<Int, NoError>.Observer!
			var rightObserver: Signal<String, NoError>.Observer!
			var zipped: SignalProducer<(Int, String), NoError>!

			beforeEach {
				let (leftProducer, incomingLeftObserver) = SignalProducer<Int, NoError>.pipe()
				let (rightProducer, incomingRightObserver) = SignalProducer<String, NoError>.pipe()

				leftObserver = incomingLeftObserver
				rightObserver = incomingRightObserver
				zipped = leftProducer.zip(with: rightProducer)
			}

			it("should combine pairs") {
				var result: [String] = []
				zipped.startWithNext { (left, right) in result.append("\(left)\(right)") }

				leftObserver.sendNext(1)
				leftObserver.sendNext(2)
				expect(result) == []

				rightObserver.sendNext("foo")
				expect(result) == [ "1foo" ]

				leftObserver.sendNext(3)
				rightObserver.sendNext("bar")
				expect(result) == [ "1foo", "2bar" ]

				rightObserver.sendNext("buzz")
				expect(result) == [ "1foo", "2bar", "3buzz" ]

				rightObserver.sendNext("fuzz")
				expect(result) == [ "1foo", "2bar", "3buzz" ]

				leftObserver.sendNext(4)
				expect(result) == [ "1foo", "2bar", "3buzz", "4fuzz" ]
			}

			it("should complete when the shorter signal has completed") {
				var result: [String] = []
				var completed = false

				zipped.start { event in
					switch event {
					case let .next(left, right):
						result.append("\(left)\(right)")
					case .completed:
						completed = true
					case .failed, .interrupted:
						break
					}
				}

				expect(completed) == false

				leftObserver.sendNext(0)
				leftObserver.sendCompleted()
				expect(completed) == false
				expect(result) == []

				rightObserver.sendNext("foo")
				expect(completed) == true
				expect(result) == [ "0foo" ]
			}
		}

		describe("materialize") {
			it("should reify events from the signal") {
				let (producer, observer) = SignalProducer<Int, TestError>.pipe()
				var latestEvent: Event<Int, TestError>?
				producer
					.materialize()
					.startWithNext { latestEvent = $0 }
				
				observer.sendNext(2)
				
				expect(latestEvent).toNot(beNil())
				if let latestEvent = latestEvent {
					switch latestEvent {
					case let .next(value):
						expect(value) == 2
					case .failed, .completed, .interrupted:
						fail()
					}
				}
				
				observer.sendFailed(TestError.default)
				if let latestEvent = latestEvent {
					switch latestEvent {
					case .failed:
						break
					case .next, .completed, .interrupted:
						fail()
					}
				}
			}
		}

		describe("dematerialize") {
			typealias IntEvent = Event<Int, TestError>
			var observer: Signal<IntEvent, NoError>.Observer!
			var dematerialized: SignalProducer<Int, TestError>!
			
			beforeEach {
				let (producer, incomingObserver) = SignalProducer<IntEvent, NoError>.pipe()
				observer = incomingObserver
				dematerialized = producer.dematerialize()
			}
			
			it("should send values for Next events") {
				var result: [Int] = []
				dematerialized
					.assumeNoErrors()
					.startWithNext { result.append($0) }
				
				expect(result).to(beEmpty())
				
				observer.sendNext(.next(2))
				expect(result) == [ 2 ]
				
				observer.sendNext(.next(4))
				expect(result) == [ 2, 4 ]
			}

			it("should error out for Error events") {
				var errored = false
				dematerialized.startWithFailed { _ in errored = true }
				
				expect(errored) == false
				
				observer.sendNext(.failed(TestError.default))
				expect(errored) == true
			}

			it("should complete early for Completed events") {
				var completed = false
				dematerialized.startWithCompleted { completed = true }
				
				expect(completed) == false
				observer.sendNext(IntEvent.completed)
				expect(completed) == true
			}
		}

		describe("takeLast") {
			var observer: Signal<Int, TestError>.Observer!
			var lastThree: SignalProducer<Int, TestError>!
				
			beforeEach {
				let (producer, incomingObserver) = SignalProducer<Int, TestError>.pipe()
				observer = incomingObserver
				lastThree = producer.takeLast(3)
			}
			
			it("should send the last N values upon completion") {
				var result: [Int] = []
				lastThree
					.assumeNoErrors()
					.startWithNext { result.append($0) }
				
				observer.sendNext(1)
				observer.sendNext(2)
				observer.sendNext(3)
				observer.sendNext(4)
				expect(result).to(beEmpty())
				
				observer.sendCompleted()
				expect(result) == [ 2, 3, 4 ]
			}

			it("should send less than N values if not enough were received") {
				var result: [Int] = []
				lastThree
					.assumeNoErrors()
					.startWithNext { result.append($0) }
				
				observer.sendNext(1)
				observer.sendNext(2)
				observer.sendCompleted()
				expect(result) == [ 1, 2 ]
			}
			
			it("should send nothing when errors") {
				var result: [Int] = []
				var errored = false
				lastThree.start { event in
					switch event {
					case let .next(value):
						result.append(value)
					case .failed:
						errored = true
					case .completed, .interrupted:
						break
					}
				}
				
				observer.sendNext(1)
				observer.sendNext(2)
				observer.sendNext(3)
				expect(errored) == false
				
				observer.sendFailed(TestError.default)
				expect(errored) == true
				expect(result).to(beEmpty())
			}
		}

		describe("timeoutWithError") {
			var testScheduler: TestScheduler!
			var producer: SignalProducer<Int, TestError>!
			var observer: Signal<Int, TestError>.Observer!

			beforeEach {
				testScheduler = TestScheduler()
				let (baseProducer, incomingObserver) = SignalProducer<Int, TestError>.pipe()
				producer = baseProducer.timeout(failingWith: TestError.default, after: 2, on: testScheduler)
				observer = incomingObserver
			}

			it("should complete if within the interval") {
				var completed = false
				var errored = false
				producer.start { event in
					switch event {
					case .completed:
						completed = true
					case .failed:
						errored = true
					case .next, .interrupted:
						break
					}
				}

				testScheduler.schedule(delay: 1) {
					observer.sendCompleted()
				}

				expect(completed) == false
				expect(errored) == false

				testScheduler.run()
				expect(completed) == true
				expect(errored) == false
			}

			it("should error if not completed before the interval has elapsed") {
				var completed = false
				var errored = false
				producer.start { event in
					switch event {
					case .completed:
						completed = true
					case .failed:
						errored = true
					case .next, .interrupted:
						break
					}
				}

				testScheduler.schedule(delay: 3) {
					observer.sendCompleted()
				}

				expect(completed) == false
				expect(errored) == false

				testScheduler.run()
				expect(completed) == false
				expect(errored) == true
			}
		}

		describe("attempt") {
			it("should forward original values upon success") {
				let (baseProducer, observer) = SignalProducer<Int, TestError>.pipe()
				let producer = baseProducer.attempt { _ in
					return .Success()
				}
				
				var current: Int?
				producer
					.assumeNoErrors()
					.startWithNext { value in
						current = value
					}
				
				for value in 1...5 {
					observer.sendNext(value)
					expect(current) == value
				}
			}
			
			it("should error if an attempt fails") {
				let (baseProducer, observer) = SignalProducer<Int, TestError>.pipe()
				let producer = baseProducer.attempt { _ in
					return .Failure(.default)
				}
				
				var error: TestError?
				producer.startWithFailed { err in
					error = err
				}
				
				observer.sendNext(42)
				expect(error) == TestError.default
			}
		}
		
		describe("attemptMap") {
			it("should forward mapped values upon success") {
				let (baseProducer, observer) = SignalProducer<Int, TestError>.pipe()
				let producer = baseProducer.attemptMap { num -> Result<Bool, TestError> in
					return .Success(num % 2 == 0)
				}
				
				var even: Bool?
				producer
					.assumeNoErrors()
					.startWithNext { value in
						even = value
					}
				
				observer.sendNext(1)
				expect(even) == false
				
				observer.sendNext(2)
				expect(even) == true
			}
			
			it("should error if a mapping fails") {
				let (baseProducer, observer) = SignalProducer<Int, TestError>.pipe()
				let producer = baseProducer.attemptMap { _ -> Result<Bool, TestError> in
					return .Failure(.default)
				}
				
				var error: TestError?
				producer.startWithFailed { err in
					error = err
				}
				
				observer.sendNext(42)
				expect(error) == TestError.default
			}
		}
		
		describe("combinePrevious") {
			var observer: Signal<Int, NoError>.Observer!
			let initialValue: Int = 0
			var latestValues: (Int, Int)?
			
			beforeEach {
				latestValues = nil
				
				let (signal, baseObserver) = SignalProducer<Int, NoError>.pipe()
				observer = baseObserver
				signal.combinePrevious(initial: initialValue).startWithNext { latestValues = $0 }
			}
			
			it("should forward the latest value with previous value") {
				expect(latestValues).to(beNil())
				
				observer.sendNext(1)
				expect(latestValues?.0) == initialValue
				expect(latestValues?.1) == 1
				
				observer.sendNext(2)
				expect(latestValues?.0) == 1
				expect(latestValues?.1) == 2
			}
		}
	}
}<|MERGE_RESOLUTION|>--- conflicted
+++ resolved
@@ -498,11 +498,7 @@
 			}
 
 			it("should collect an exact count of values") {
-<<<<<<< HEAD
-				let (original, observer) = SignalProducer<Int, NoError>.buffer(upTo: 1)
-=======
 				let (original, observer) = SignalProducer<Int, NoError>.pipe()
->>>>>>> 731e9b0b
 
 				let producer = original.collect(every: 3)
 
@@ -533,11 +529,7 @@
 			}
 
 			it("should collect values until it matches a certain value") {
-<<<<<<< HEAD
-				let (original, observer) = SignalProducer<Int, NoError>.buffer(upTo: 1)
-=======
 				let (original, observer) = SignalProducer<Int, NoError>.pipe()
->>>>>>> 731e9b0b
 
 				let producer = original.collect { _, next in next != 5 }
 
@@ -562,11 +554,7 @@
 			}
 
 			it("should collect values until it matches a certain condition on values") {
-<<<<<<< HEAD
-				let (original, observer) = SignalProducer<Int, NoError>.buffer(upTo: 1)
-=======
 				let (original, observer) = SignalProducer<Int, NoError>.pipe()
->>>>>>> 731e9b0b
 
 				let producer = original.collect { values in values.reduce(0, combine: +) == 10 }
 
