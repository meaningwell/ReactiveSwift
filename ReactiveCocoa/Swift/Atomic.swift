//
//  Atomic.swift
//  ReactiveCocoa
//
//  Created by Justin Spahr-Summers on 2014-06-10.
//  Copyright (c) 2014 GitHub. All rights reserved.
//

import Foundation

internal protocol MutexType: class {
	func lock()
	func unlock()
}

extension NSRecursiveLock: MutexType {}

final class PosixThreadMutex: MutexType {
	private var _mutex = pthread_mutex_t()

	init() {
		let result = pthread_mutex_init(&_mutex, nil)
		precondition(result == 0, "Failed to initialize mutex with error \(result).")
	}

	deinit {
		let result = pthread_mutex_destroy(&_mutex)
		precondition(result == 0, "Failed to destroy mutex with error \(result).")
	}

	func lock() {
		let result = pthread_mutex_lock(&_mutex)
		precondition(result == 0, "Failed to lock \(self) with error \(result).")
	}

	func unlock() {
		let result = pthread_mutex_unlock(&_mutex)
		precondition(result == 0, "Failed to unlock \(self) with error \(result).")
	}
}

/// An atomic variable.
public final class Atomic<Value> {
	private var _mutex: MutexType
	private var _value: Value
	
	/// Atomically get or set the value of the variable.
	public var value: Value {
		get {
			return withValue { $0 }
		}
	
		set(newValue) {
			swap(newValue)
		}
	}
	
	/// Initialize the variable with the given initial value.
	/// 
	/// - parameters:
	///   - value: Initial value for `self`.
	public convenience init(_ value: Value) {
		self.init(value, mutex: PosixThreadMutex())
	}

	/// Initializes the variable with the given initial value.
	internal init(_ value: Value, mutex: MutexType) {
		_value = value
		_mutex = mutex
	}

	private func lock() {
		_mutex.lock()
	}
	
	private func unlock() {
		_mutex.unlock()
	}
	
	/// Atomically replace the contents of the variable.
	///
	/// - parameters:
	///   - newValue: A new value for the variable.
	///
	/// - returns: The old value.
	@discardableResult
	public func swap(_ newValue: Value) -> Value {
		return modify { $0 = newValue }
	}

	/// Atomically modify the variable.
	///
	/// - parameters:
	///   - action: A closure that takes the current value.
	///
	/// - returns: The old value.
<<<<<<< HEAD
	@discardableResult
	public func modify(_ action: @noescape (inout Value) throws -> Void) rethrows -> Value {
		return try withValue { value in
			try action(&_value)
=======
	public func modify(@noescape action: (Value) throws -> Value) rethrows -> Value {
		return try modify(action, completion: { _ in })
	}

	/// Atomically modifies the variable.
	///
	/// Returns the old value.
	public func modify(@noescape action: (Value) throws -> Value, @noescape completion: (Value) -> ()) rethrows -> Value {
		return try withValue { value in
			_value = try action(value)
			completion(_value)
>>>>>>> 37b05ddf
			return value
		}
	}
	
	/// Atomically perform an arbitrary action using the current value of the
	/// variable.
	///
	/// - parameters:
	///   - action: A closure that takes the current value.
	///
	/// - returns: The result of the action.
	@discardableResult
	public func withValue<Result>(action: @noescape (Value) throws -> Result) rethrows -> Result {
		lock()
		defer { unlock() }

		return try action(_value)
	}
}<|MERGE_RESOLUTION|>--- conflicted
+++ resolved
@@ -13,7 +13,7 @@
 	func unlock()
 }
 
-extension NSRecursiveLock: MutexType {}
+extension RecursiveLock: MutexType {}
 
 final class PosixThreadMutex: MutexType {
 	private var _mutex = pthread_mutex_t()
@@ -94,24 +94,23 @@
 	///   - action: A closure that takes the current value.
 	///
 	/// - returns: The old value.
-<<<<<<< HEAD
 	@discardableResult
 	public func modify(_ action: @noescape (inout Value) throws -> Void) rethrows -> Value {
-		return try withValue { value in
-			try action(&_value)
-=======
-	public func modify(@noescape action: (Value) throws -> Value) rethrows -> Value {
-		return try modify(action, completion: { _ in })
+		return try modify(action, completion: nil)
 	}
 
 	/// Atomically modifies the variable.
 	///
+	/// - parameters:
+	///   - action: A closure that takes the current value.
+	///   - completion: An optional closure that would be executed after the
+	///                 returned value from `action` has been written back.
+	///
 	/// Returns the old value.
-	public func modify(@noescape action: (Value) throws -> Value, @noescape completion: (Value) -> ()) rethrows -> Value {
+	public func modify(_ action: @noescape (inout Value) throws -> Void, completion: (@noescape (Value) -> ())?) rethrows -> Value {
 		return try withValue { value in
-			_value = try action(value)
-			completion(_value)
->>>>>>> 37b05ddf
+			try action(&_value)
+			completion?(_value)
 			return value
 		}
 	}
@@ -124,7 +123,7 @@
 	///
 	/// - returns: The result of the action.
 	@discardableResult
-	public func withValue<Result>(action: @noescape (Value) throws -> Result) rethrows -> Result {
+	public func withValue<Result>(_ action: @noescape (Value) throws -> Result) rethrows -> Result {
 		lock()
 		defer { unlock() }
 
