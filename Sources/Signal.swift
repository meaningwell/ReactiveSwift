import Foundation
import Result

/// A push-driven stream that sends Events over time, parameterized by the type
/// of values being sent (`Value`) and the type of failure that can occur
/// (`Error`). If no failures should be possible, NoError can be specified for
/// `Error`.
///
/// An observer of a Signal will see the exact same sequence of events as all
/// other observers. In other words, events will be sent to all observers at the
/// same time.
///
/// Signals are generally used to represent event streams that are already “in
/// progress,” like notifications, user input, etc. To represent streams that
/// must first be _started_, see the SignalProducer type.
///
/// A Signal is kept alive until either of the following happens:
///    1. its input observer receives a terminating event; or
///    2. it has no active observers, and is not being retained.
public final class Signal<Value, Error: Swift.Error> {
	public typealias Observer = ReactiveSwift.Observer<Value, Error>

	/// The disposable returned by the signal generator. It would be disposed of
	/// when the signal terminates.
	private var generatorDisposable: Disposable?

	/// The state of the signal.
	///
 	/// `state` synchronizes using Read-Copy-Update. Reads on the event delivery
	/// routine are thus wait-free. But modifications, e.g. inserting observers,
	/// still have to be serialized, and are required not to mutate in place.
	///
	/// This suits `Signal` as reads to `status` happens on the critical path of
	/// event delivery, while observers bag manipulation or termination generally
	/// has a constant occurrence.
	///
	/// As `SignalState` is a packed object reference (a tagged pointer) that is
	/// naturally aligned, reads to are guaranteed to be atomic on all supported
	/// hardware architectures of Swift (ARM and x86).
	private var state: SignalState<Value, Error>

	/// Used to ensure that state updates are serialized.
	private let updateLock: NSLock

	/// Initialize a Signal that will immediately invoke the given generator,
	/// then forward events sent to the given observer.
	///
	/// - note: The disposable returned from the closure will be automatically
	///         disposed if a terminating event is sent to the observer. The
	///         Signal itself will remain alive until the observer is released.
	///
	/// - parameters:
	///   - attributes: The behavior of the `Signal`.
	///   - generator: A closure that accepts an implicitly created observer
	///                that will act as an event emitter for the signal.
	public init(attributes: SignalAttributes = .default, _ generator: (Observer) -> Disposable?) {
		state = .alive(AliveState())
		updateLock = NSLock()
		updateLock.name = "org.reactivecocoa.ReactiveSwift.Signal.updateLock"

		let observer: Observer

		if attributes.contains(.inheritSerialization) {
			observer = Observer { [weak self] event in
				guard let signal = self else {
					return
				}

				if event.isTerminating {
					if case let .alive(state) = signal.state {
						signal.updateLock.lock()
						signal.state = .terminated
						signal.updateLock.unlock()

						for observer in state.observers {
							observer.action(event)
						}

						signal.swapDisposable()?.dispose()
					}
				} else {
					if case let .alive(state) = signal.state {
						for observer in state.observers {
							observer.action(event)
						}
					}
				}
			}
		} else {
			let sendLock = NSLock()
			sendLock.name = "org.reactivecocoa.ReactiveSwift.Signal.sendLock"

			observer = Observer { [sendLock, weak self] event in
				guard let signal = self else {
					return
				}

				// Thread Safety Notes on `Signal.state`.
				//
				// - Check if the signal is at a specific state.
				//
				//   Read directly.
				//
				// - Deliver `value` events with the alive state.
				//
				//   `sendLock` must be acquired.
				//
				// - Replace the alive state with another.
				//   (e.g. observers bag manipulation)
				//
				//   `updateLock` must be acquired.
				//
				// - Transition from `alive` to `terminating` as a result of receiving
				//   a termination event.
				//
				//   `updateLock` must be acquired, and should fail gracefully if the
				//   signal has terminated.
				//
				// - Check if the signal is terminating. If it is, invoke `tryTerminate`
				//   which transitions the state from `terminating` to `terminated`, and
				//   delivers the termination event.
				//
				//   Both `sendLock` and `updateLock` must be acquired. The check can be
				//   relaxed, but the state must be checked again after the locks are
				//   acquired. Fail gracefully if the state has changed since the relaxed
				//   read, i.e. a concurrent sender has already handled the termination
				//   event.
				//
				// Exploiting the relaxation of reads, please note that false positives
				// are intentionally allowed in the `terminating` checks below. As a
				// result, normal event deliveries need not acquire `updateLock`.
				// Nevertheless, this should not cause the termination event being
				// sent multiple times, since `tryTerminate` would not respond to false
				// positives.

				/// Try to terminate the signal.
				///
				/// If the signal is alive or has terminated, it fails gracefully. In
				/// other words, calling this method as a result of a false positive
				/// `terminating` check is permitted.
				///
				/// - note: The `updateLock` would be acquired.
				///
				/// - returns: `true` if the attempt succeeds. `false` otherwise.
				@inline(__always)
				func tryTerminate() -> Bool {
					// Acquire `updateLock`. If the termination has still not yet been
					// handled, take it over and bump the status to `terminated`.
					signal.updateLock.lock()

					if case let .terminating(state) = signal.state {
						signal.state = .terminated
						signal.updateLock.unlock()

						for observer in state.observers {
							observer.action(state.event)
						}

						return true
					}

					signal.updateLock.unlock()
					return false
				}

				if event.isTerminating {
					// Recursive events are disallowed for `value` events, but are permitted
					// for termination events. Specifically:
					//
					// - `interrupted`
					// It can inadvertently be sent by downstream consumers as part of the
					// `SignalProducer` mechanics.
					//
					// - `completed`
					// If a downstream consumer weakly references an object, invocation of
					// such consumer may cause a race condition with its weak retain against
					// the last strong release of the object. If the `Lifetime` of the
					// object is being referenced by an upstream `take(during:)`, a
					// signal recursion might occur.
					//
					// So we would treat termination events specially. If it happens to
					// occur while the `sendLock` is acquired, the observer call-out and
					// the disposal would be delegated to the current sender, or
					// occasionally one of the senders waiting on `sendLock`.
					signal.updateLock.lock()

					if case let .alive(state) = signal.state {
						let newSnapshot = TerminatingState(observers: state.observers,
																							 event: event)
						signal.state = .terminating(newSnapshot)
						signal.updateLock.unlock()

						if sendLock.try() {
							// Check whether the terminating state has been handled by a
							// concurrent sender. If not, handle it.
							let shouldDispose = tryTerminate()
							sendLock.unlock()

							if shouldDispose {
								signal.swapDisposable()?.dispose()
							}
						}
					} else {
						signal.updateLock.unlock()
					}
				} else {
					var shouldDispose = false

					// The `terminating` status check is performed twice for two different
					// purposes:
					//
					// 1. Within the main protected section
					//    It guarantees that a recursive termination event sent by a
					//    downstream consumer, is immediately processed and need not compete
					//    with concurrent pending senders (if any).
					//
					//    Termination events sent concurrently may also be caught here, but
					//    not necessarily all of them due to data races.
					//
					// 2. After the main protected section
					//    It ensures the termination event sent concurrently that are not
					//    caught by (1) due to data races would still be processed.
					//
					// The related PR on the race conditions:
					// https://github.com/ReactiveCocoa/ReactiveSwift/pull/112

					sendLock.lock()
					// Start of the main protected section.

					if case let .alive(state) = signal.state {
						for observer in state.observers {
							observer.action(event)
						}

						// Check if the status has been bumped to `terminating` due to a
						// concurrent or a recursive termination event.
						if case .terminating = signal.state {
							shouldDispose = tryTerminate()
						}
					}

					// End of the main protected section.
					sendLock.unlock()

					// Check if the status has been bumped to `terminating` due to a
					// concurrent termination event that has not been caught in the main
					// protected section.
					if !shouldDispose, case .terminating = signal.state {
						sendLock.lock()
						shouldDispose = tryTerminate()
						sendLock.unlock()
					}

					if shouldDispose {
						// Dispose only after notifying observers, so disposal
						// logic is consistently the last thing to run.
						signal.swapDisposable()?.dispose()
					}
				}
			}
		}

		generatorDisposable = generator(observer)
	}

	/// Swap the generator disposable with `nil`.
	///
	/// - returns:
	///   The generator disposable, or `nil` if it has been disposed of.
	private func swapDisposable() -> Disposable? {
		if let d = generatorDisposable {
			generatorDisposable = nil
			return d
		}
		return nil
	}

	deinit {
		// A signal can deinitialize only when it is not retained and has no
		// active observers. So `state` need not be swapped.
		swapDisposable()?.dispose()
	}

	/// A Signal that never sends any events to its observers.
	public static var never: Signal {
		return self.init { _ in nil }
	}

	/// A Signal that completes immediately without emitting any value.
	public static var empty: Signal {
		return self.init { observer in
			observer.sendCompleted()
			return nil
		}
	}

	/// Create a `Signal` that will be controlled by sending events to an
	/// input observer.
	///
	/// - note: The `Signal` will remain alive until a terminating event is sent
	///         to the input observer, or until it has no observers and there
	///         are no strong references to it.
	///
	/// - parameters:
	///   - attributes: The behavior of the `Signal`.
	///   - disposable: An optional disposable to associate with the signal, and
	///                 to be disposed of when the signal terminates.
	///
	/// - returns: A tuple of `output: Signal`, the output end of the pipe,
	///            and `input: Observer`, the input end of the pipe.
	public static func pipe(
		attributes: SignalAttributes = .default,
		disposable: Disposable? = nil
	) -> (output: Signal, input: Observer) {
		var observer: Observer!
		let signal = self.init(attributes: attributes) { innerObserver in
			observer = innerObserver
			return disposable
		}

		return (signal, observer)
	}

	/// Observe the Signal by sending any future events to the given observer.
	///
	/// - note: If the Signal has already terminated, the observer will
	///         immediately receive an `interrupted` event.
	///
	/// - parameters:
	///   - observer: An observer to forward the events to.
	///
	/// - returns: A `Disposable` which can be used to disconnect the observer,
	///            or `nil` if the signal has already terminated.
	@discardableResult
	public func observe(_ observer: Observer) -> Disposable? {
		var token: RemovalToken?
		updateLock.lock()
		if case let .alive(snapshot) = state {
			var observers = snapshot.observers
			token = observers.insert(observer)
			state = .alive(AliveState(observers: observers, retaining: self))
		}
		updateLock.unlock()

		if let token = token {
			return ActionDisposable { [weak self] in
				if let s = self {
					s.updateLock.lock()

					if case let .alive(snapshot) = s.state {
						var observers = snapshot.observers
						observers.remove(using: token)

						// Ensure the old signal state snapshot does not deinitialize before
						// `updateLock` is released. Otherwise, it might result in a
						// deadlock in cases where a `Signal` legitimately receives terminal
						// events recursively as a result of the deinitialization of the
						// snapshot.
						withExtendedLifetime(snapshot) {
							s.state = .alive(AliveState(observers: observers,
							                            retaining: observers.isEmpty ? nil : self))
							s.updateLock.unlock()
						}
					} else {
						s.updateLock.unlock()
					}
				}
			}
		} else {
			observer.sendInterrupted()
			return nil
		}
	}
}

/// The state of a `Signal`.
///
/// `SignalState` is guaranteed to be laid out as a tagged pointer by the Swift
/// compiler in the support targets of the Swift 3.0.1 ABI.
///
/// The Swift compiler has also an optimization for enums with payloads that are
/// all reference counted, and at most one no-payload case.
private enum SignalState<Value, Error: Swift.Error> {
	/// The `Signal` is alive.
	case alive(AliveState<Value, Error>)

	/// The `Signal` has received a termination event, and is about to be
	/// terminated.
	case terminating(TerminatingState<Value, Error>)

	/// The `Signal` has terminated.
	case terminated
}

// As the amount of state would definitely span over a cache line,
// `AliveState` and `TerminatingState` is set to be a reference type so
// that we can atomically update the reference instead.
//
// Note that in-place mutation should not be introduced to `AliveState` and
// `TerminatingState`. Copy the states and create a new instance.

/// The state of a `Signal` that is alive. It contains a bag of observers and
/// an optional self-retaining reference.
private final class AliveState<Value, Error: Swift.Error> {
	/// The observers of the `Signal`.
	fileprivate let observers: Bag<Signal<Value, Error>.Observer>

	/// A self-retaining reference. It is set when there are one or more active
	/// observers.
	fileprivate let retaining: Signal<Value, Error>?

	/// Create an alive state.
	///
	/// - parameters:
	///   - observers: The latest bag of observers.
	///   - retaining: The self-retaining reference of the `Signal`, if necessary.
	init(observers: Bag<Signal<Value, Error>.Observer> = Bag(), retaining: Signal<Value, Error>? = nil) {
		self.observers = observers
		self.retaining = retaining
	}
}

/// The state of a terminating `Signal`. It contains a bag of observers and the
/// termination event.
private final class TerminatingState<Value, Error: Swift.Error> {
	/// The observers of the `Signal`.
	fileprivate let observers: Bag<Signal<Value, Error>.Observer>

	///  The termination event.
	fileprivate let event: Event<Value, Error>

	/// Create a terminating state.
	///
	/// - parameters:
	///   - observers: The latest bag of observers.
	///   - event: The termination event.
	init(observers: Bag<Signal<Value, Error>.Observer>, event: Event<Value, Error>) {
		self.observers = observers
		self.event = event
	}
}

/// Describes how `Signal` should behave.
public struct SignalAttributes: OptionSet {
	public let rawValue: Int

	/// The `Signal` assumes to have inherited the serialization from its owner,
	/// and its event emitter would not be called concurrently.
	public static let inheritSerialization = SignalAttributes(rawValue: 1 << 1)

	/// The `Signal` is stateful, and should serialize all the received events.
	public static let `default` = SignalAttributes(rawValue: 0)

	public init(rawValue: Int) {
		self.rawValue = rawValue
	}
}

/// A protocol used to constraint `Signal` operators.
public protocol SignalProtocol {
	/// The type of values being sent on the signal.
	associatedtype Value

	/// The type of error that can occur on the signal. If errors aren't
	/// possible then `NoError` can be used.
	associatedtype Error: Swift.Error

	/// Extracts a signal from the receiver.
	var signal: Signal<Value, Error> { get }

	/// Observes the Signal by sending any future events to the given observer.
	@discardableResult
	func observe(_ observer: Signal<Value, Error>.Observer) -> Disposable?
}

extension Signal: SignalProtocol {
	public var signal: Signal {
		return self
	}
}

extension SignalProtocol {
	/// Convenience override for observe(_:) to allow trailing-closure style
	/// invocations.
	///
	/// - parameters:
	///   - action: A closure that will accept an event of the signal
	///
	/// - returns: An optional `Disposable` which can be used to stop the
	///            invocation of the callback. Disposing of the Disposable will
	///            have no effect on the Signal itself.
	@discardableResult
	public func observe(_ action: @escaping Signal<Value, Error>.Observer.Action) -> Disposable? {
		return observe(Observer(action))
	}

	/// Observe the `Signal` by invoking the given callback when `value` or
	/// `failed` event are received.
	///
	/// - parameters:
	///   - result: A closure that accepts instance of `Result<Value, Error>`
	///             enum that contains either a `.success(Value)` or
	///             `.failure<Error>` case.
	///
	/// - returns: An optional `Disposable` which can be used to stop the
	///            invocation of the callback. Disposing of the Disposable will
	///            have no effect on the Signal itself.
	@discardableResult
	public func observeResult(_ result: @escaping (Result<Value, Error>) -> Void) -> Disposable? {
		return observe(
			Observer(
				value: { result(.success($0)) },
				failed: { result(.failure($0)) }
			)
		)
	}

	/// Observe the `Signal` by invoking the given callback when a `completed`
	/// event is received.
	///
	/// - parameters:
	///   - completed: A closure that is called when `completed` event is
	///                received.
	///
	/// - returns: An optional `Disposable` which can be used to stop the
	///            invocation of the callback. Disposing of the Disposable will
	///            have no effect on the Signal itself.
	@discardableResult
	public func observeCompleted(_ completed: @escaping () -> Void) -> Disposable? {
		return observe(Observer(completed: completed))
	}
	
	/// Observe the `Signal` by invoking the given callback when a `failed` 
	/// event is received.
	///
	/// - parameters:
	///   - error: A closure that is called when failed event is received. It
	///            accepts an error parameter.
	///
	/// Returns a Disposable which can be used to stop the invocation of the
	/// callback. Disposing of the Disposable will have no effect on the Signal
	/// itself.
	@discardableResult
	public func observeFailed(_ error: @escaping (Error) -> Void) -> Disposable? {
		return observe(Observer(failed: error))
	}
	
	/// Observe the `Signal` by invoking the given callback when an 
	/// `interrupted` event is received. If the Signal has already terminated, 
	/// the callback will be invoked immediately.
	///
	/// - parameters:
	///   - interrupted: A closure that is invoked when `interrupted` event is
	///                  received
	///
	/// - returns: An optional `Disposable` which can be used to stop the
	///            invocation of the callback. Disposing of the Disposable will
	///            have no effect on the Signal itself.
	@discardableResult
	public func observeInterrupted(_ interrupted: @escaping () -> Void) -> Disposable? {
		return observe(Observer(interrupted: interrupted))
	}
}

extension SignalProtocol where Error == NoError {
	/// Observe the Signal by invoking the given callback when `value` events are
	/// received.
	///
	/// - parameters:
	///   - value: A closure that accepts a value when `value` event is received.
	///
	/// - returns: An optional `Disposable` which can be used to stop the
	///            invocation of the callback. Disposing of the Disposable will
	///            have no effect on the Signal itself.
	@discardableResult
	public func observeValues(_ value: @escaping (Value) -> Void) -> Disposable? {
		return observe(Observer(value: value))
	}
}

extension SignalProtocol {
	/// Map each value in the signal to a new value.
	///
	/// - parameters:
	///   - transform: A closure that accepts a value from the `value` event and
	///                returns a new value.
	///
	/// - returns: A signal that will send new values.
	public func map<U>(_ transform: @escaping (Value) -> U) -> Signal<U, Error> {
		return Signal(attributes: .inheritSerialization) { observer in
			return self.observe { event in
				observer.action(event.map(transform))
			}
		}
	}

	/// Map errors in the signal to a new error.
	///
	/// - parameters:
	///   - transform: A closure that accepts current error object and returns
	///                a new type of error object.
	///
	/// - returns: A signal that will send new type of errors.
	public func mapError<F>(_ transform: @escaping (Error) -> F) -> Signal<Value, F> {
		return Signal(attributes: .inheritSerialization) { observer in
			return self.observe { event in
				observer.action(event.mapError(transform))
			}
		}
	}

	/// Maps each value in the signal to a new value, lazily evaluating the
	/// supplied transformation on the specified scheduler.
	///
	/// - important: Unlike `map`, there is not a 1-1 mapping between incoming
	///              values, and values sent on the returned signal. If
	///              `scheduler` has not yet scheduled `transform` for
	///              execution, then each new value will replace the last one as
	///              the parameter to `transform` once it is finally executed.
	///
	/// - parameters:
	///   - transform: The closure used to obtain the returned value from this
	///                signal's underlying value.
	///
	/// - returns: A signal that sends values obtained using `transform` as this 
	///            signal sends values.
	public func lazyMap<U>(on scheduler: Scheduler, transform: @escaping (Value) -> U) -> Signal<U, Error> {
		return flatMap(.latest) { value in
			return SignalProducer({ transform(value) })
				.start(on: scheduler)
		}
	}

	/// Preserve only the values of the signal that pass the given predicate.
	///
	/// - parameters:
	///   - predicate: A closure that accepts value and returns `Bool` denoting
	///                whether value has passed the test.
	///
	/// - returns: A signal that will send only the values passing the given
	///            predicate.
	public func filter(_ predicate: @escaping (Value) -> Bool) -> Signal<Value, Error> {
		return Signal(attributes: .inheritSerialization) { observer in
			return self.observe { (event: Event<Value, Error>) -> Void in
				guard let value = event.value else {
					observer.action(event)
					return
				}

				if predicate(value) {
					observer.send(value: value)
				}
			}
		}
	}
	
	/// Applies `transform` to values from `signal` and forwards values with non `nil` results unwrapped.
	/// - parameters:
	///   - transform: A closure that accepts a value from the `value` event and
	///                returns a new optional value.
	///
	/// - returns: A signal that will send new values, that are non `nil` after the transformation.
	public func filterMap<U>(_ transform: @escaping (Value) -> U?) -> Signal<U, Error> {
		return Signal { observer in
			return self.observe { (event: Event<Value, Error>) -> Void in
				switch event {
				case let .value(value):
					if let mapped = transform(value) {
						observer.send(value: mapped)
					}
				case let .failed(error):
					observer.send(error: error)
				case .completed:
					observer.sendCompleted()
				case .interrupted:
					observer.sendInterrupted()
				}
			}
		}
	}
}

extension SignalProtocol where Value: OptionalProtocol {
	/// Unwrap non-`nil` values and forward them on the returned signal, `nil`
	/// values are dropped.
	///
	/// - returns: A signal that sends only non-nil values.
	public func skipNil() -> Signal<Value.Wrapped, Error> {
		return filterMap { $0.optional }
	}
}

extension SignalProtocol {
	/// Take up to `n` values from the signal and then complete.
	///
	/// - precondition: `count` must be non-negative number.
	///
	/// - parameters:
	///   - count: A number of values to take from the signal.
	///
	/// - returns: A signal that will yield the first `count` values from `self`
	public func take(first count: Int) -> Signal<Value, Error> {
		precondition(count >= 0)

		return Signal(attributes: .inheritSerialization) { observer in
			if count == 0 {
				observer.sendCompleted()
				return nil
			}

			var taken = 0

			return self.observe { event in
				guard let value = event.value else {
					observer.action(event)
					return
				}

				if taken < count {
					taken += 1
					observer.send(value: value)
				}

				if taken == count {
					observer.sendCompleted()
				}
			}
		}
	}
}

/// A reference type which wraps an array to auxiliate the collection of values
/// for `collect` operator.
private final class CollectState<Value> {
	var values: [Value] = []

	/// Collects a new value.
	func append(_ value: Value) {
		values.append(value)
	}

	/// Check if there are any items remaining.
	///
	/// - note: This method also checks if there weren't collected any values
	///         and, in that case, it means an empty array should be sent as the
	///         result of collect.
	var isEmpty: Bool {
		/// We use capacity being zero to determine if we haven't collected any
		/// value since we're keeping the capacity of the array to avoid
		/// unnecessary and expensive allocations). This also guarantees
		/// retro-compatibility around the original `collect()` operator.
		return values.isEmpty && values.capacity > 0
	}

	/// Removes all values previously collected if any.
	func flush() {
		// Minor optimization to avoid consecutive allocations. Can
		// be useful for sequences of regular or similar size and to
		// track if any value was ever collected.
		values.removeAll(keepingCapacity: true)
	}
}

extension SignalProtocol {
	/// Collect all values sent by the signal then forward them as a single
	/// array and complete.
	///
	/// - note: When `self` completes without collecting any value, it will send
	///         an empty array of values.
	///
	/// - returns: A signal that will yield an array of values when `self`
	///            completes.
	public func collect() -> Signal<[Value], Error> {
		return collect { _,_ in false }
	}

	/// Collect at most `count` values from `self`, forward them as a single
	/// array and complete.
	///
	/// - note: When the count is reached the array is sent and the signal
	///         starts over yielding a new array of values.
	///
	/// - note: When `self` completes any remaining values will be sent, the
	///         last array may not have `count` values. Alternatively, if were
	///         not collected any values will sent an empty array of values.
	///
	/// - precondition: `count` should be greater than zero.
	///
	public func collect(count: Int) -> Signal<[Value], Error> {
		precondition(count > 0)
		return collect { values in values.count == count }
	}

	/// Collect values that pass the given predicate then forward them as a
	/// single array and complete.
	///
	/// - note: When `self` completes any remaining values will be sent, the
	///         last array may not match `predicate`. Alternatively, if were not
	///         collected any values will sent an empty array of values.
	///
	/// ````
	/// let (signal, observer) = Signal<Int, NoError>.pipe()
	///
	/// signal
	///     .collect { values in values.reduce(0, combine: +) == 8 }
	///     .observeValues { print($0) }
	///
	/// observer.send(value: 1)
	/// observer.send(value: 3)
	/// observer.send(value: 4)
	/// observer.send(value: 7)
	/// observer.send(value: 1)
	/// observer.send(value: 5)
	/// observer.send(value: 6)
	/// observer.sendCompleted()
	///
	/// // Output:
	/// // [1, 3, 4]
	/// // [7, 1]
	/// // [5, 6]
	/// ````
	///
	/// - parameters:
	///   - predicate: Predicate to match when values should be sent (returning
	///                `true`) or alternatively when they should be collected
	///                (where it should return `false`). The most recent value
	///                (`value`) is included in `values` and will be the end of
	///                the current array of values if the predicate returns
	///                `true`.
	///
	/// - returns: A signal that collects values passing the predicate and, when
	///            `self` completes, forwards them as a single array and
	///            complets.
	public func collect(_ predicate: @escaping (_ values: [Value]) -> Bool) -> Signal<[Value], Error> {
		return Signal(attributes: .inheritSerialization) { observer in
			let state = CollectState<Value>()

			return self.observe { event in
				switch event {
				case let .value(value):
					state.append(value)
					if predicate(state.values) {
						observer.send(value: state.values)
						state.flush()
					}
				case .completed:
					if !state.isEmpty {
						observer.send(value: state.values)
					}
					observer.sendCompleted()
				case let .failed(error):
					observer.send(error: error)
				case .interrupted:
					observer.sendInterrupted()
				}
			}
		}
	}

	/// Repeatedly collect an array of values up to a matching `value` value.
	/// Then forward them as single array and wait for value events.
	///
	/// - note: When `self` completes any remaining values will be sent, the
	///         last array may not match `predicate`. Alternatively, if no
	///         values were collected an empty array will be sent.
	///
	/// ````
	/// let (signal, observer) = Signal<Int, NoError>.pipe()
	///
	/// signal
	///     .collect { values, value in value == 7 }
	///     .observeValues { print($0) }
	///
	/// observer.send(value: 1)
	/// observer.send(value: 1)
	/// observer.send(value: 7)
	/// observer.send(value: 7)
	/// observer.send(value: 5)
	/// observer.send(value: 6)
	/// observer.sendCompleted()
	///
	/// // Output:
	/// // [1, 1]
	/// // [7]
	/// // [7, 5, 6]
	/// ````
	///
	/// - parameters:
	///   - predicate: Predicate to match when values should be sent (returning
	///                `true`) or alternatively when they should be collected
	///                (where it should return `false`). The most recent value
	///                (`value`) is not included in `values` and will be the
	///                start of the next array of values if the predicate
	///                returns `true`.
	///
	/// - returns: A signal that will yield an array of values based on a
	///            predicate which matches the values collected and the next
	///            value.
	public func collect(_ predicate: @escaping (_ values: [Value], _ value: Value) -> Bool) -> Signal<[Value], Error> {
		return Signal(attributes: .inheritSerialization) { observer in
			let state = CollectState<Value>()

			return self.observe { event in
				switch event {
				case let .value(value):
					if predicate(state.values, value) {
						observer.send(value: state.values)
						state.flush()
					}
					state.append(value)
				case .completed:
					if !state.isEmpty {
						observer.send(value: state.values)
					}
					observer.sendCompleted()
				case let .failed(error):
					observer.send(error: error)
				case .interrupted:
					observer.sendInterrupted()
				}
			}
		}
	}

	/// Forward all events onto the given scheduler, instead of whichever
	/// scheduler they originally arrived upon.
	///
	/// - parameters:
	///   - scheduler: A scheduler to deliver events on.
	///
	/// - returns: A signal that will yield `self` values on provided scheduler.
<<<<<<< HEAD
	public func observe(on scheduler: SchedulerProtocol) -> Signal<Value, Error> {
		// While `observe` is an asynchronous operator, the resulting signal can
		// inherit the serialization from the scheduler, since all the events
		// are being forwarded through it.
		return Signal(attributes: .inheritSerialization) { observer in
=======
	public func observe(on scheduler: Scheduler) -> Signal<Value, Error> {
		return Signal { observer in
>>>>>>> f4c19f89
			return self.observe { event in
				scheduler.schedule {
					observer.action(event)
				}
			}
		}
	}
}

private final class CombineLatestState<Value> {
	var latestValue: Value?
	var isCompleted = false
}

extension SignalProtocol {
	private func observeWithStates<U>(_ signalState: CombineLatestState<Value>, _ otherState: CombineLatestState<U>, _ lock: NSLock, _ observer: Signal<(), Error>.Observer) -> Disposable? {
		return self.observe { event in
			lock.lock()
			switch event {
			case let .value(value):
				signalState.latestValue = value
				if otherState.latestValue != nil {
					observer.send(value: ())
				}

			case let .failed(error):
				observer.send(error: error)

			case .completed:
				signalState.isCompleted = true
				if otherState.isCompleted {
					observer.sendCompleted()
				}

			case .interrupted:
				observer.sendInterrupted()
			}
			lock.unlock()
		}
	}

	/// Combine the latest value of the receiver with the latest value from the
	/// given signal.
	///
	/// - note: The returned signal will not send a value until both inputs have
	///         sent at least one value each.
	///
	/// - note: If either signal is interrupted, the returned signal will also
	///         be interrupted.
	///
	/// - note: The returned signal will not complete until both inputs
	///         complete.
	///
	/// - parameters:
	///   - otherSignal: A signal to combine `self`'s value with.
	///
	/// - returns: A signal that will yield a tuple containing values of `self`
	///            and given signal.
	public func combineLatest<U>(with other: Signal<U, Error>) -> Signal<(Value, U), Error> {
		// The signal inherits the serialization from the lock, as all the events
		// emitted happen within the lock's proected section.
		return Signal(attributes: .inheritSerialization) { observer in
			let lock = NSLock()
			lock.name = "org.reactivecocoa.ReactiveSwift.combineLatestWith"

			let signalState = CombineLatestState<Value>()
			let otherState = CombineLatestState<U>()

			let onBothValue = {
				observer.send(value: (signalState.latestValue!, otherState.latestValue!))
			}

			let observer = Signal<(), Error>.Observer(value: onBothValue, failed: observer.send(error:), completed: observer.sendCompleted, interrupted: observer.sendInterrupted)

			let disposable = CompositeDisposable()
			disposable += self.observeWithStates(signalState, otherState, lock, observer)
			disposable += other.observeWithStates(otherState, signalState, lock, observer)
			
			return disposable
		}
	}

	/// Delay `value` and `completed` events by the given interval, forwarding
	/// them on the given scheduler.
	///
	/// - note: failed and `interrupted` events are always scheduled
	///         immediately.
	///
	/// - precondition: `interval` must be non-negative number.
	///
	/// - parameters:
	///   - interval: Interval to delay `value` and `completed` events by.
	///   - scheduler: A scheduler to deliver delayed events on.
	///
	/// - returns: A signal that will delay `value` and `completed` events and
	///            will yield them on given scheduler.
	public func delay(_ interval: TimeInterval, on scheduler: DateScheduler) -> Signal<Value, Error> {
		precondition(interval >= 0)

		// While `delay` is an asynchronous operator, the resulting signal can
		// inherit the serialization from the scheduler, since all the events are
		// forwarded through it.
		return Signal(attributes: .inheritSerialization) { observer in
			return self.observe { event in
				switch event {
				case .failed, .interrupted:
					scheduler.schedule {
						observer.action(event)
					}

				case .value, .completed:
					let date = scheduler.currentDate.addingTimeInterval(interval)
					scheduler.schedule(after: date) {
						observer.action(event)
					}
				}
			}
		}
	}

	/// Skip first `count` number of values then act as usual.
	///
	/// - precondition: `count` must be non-negative number.
	///
	/// - parameters:
	///   - count: A number of values to skip.
	///
	/// - returns:  A signal that will skip the first `count` values, then
	///             forward everything afterward.
	public func skip(first count: Int) -> Signal<Value, Error> {
		precondition(count >= 0)

		if count == 0 {
			return signal
		}

		return Signal(attributes: .inheritSerialization) { observer in
			var skipped = 0

			return self.observe { event in
				if case .value = event, skipped < count {
					skipped += 1
				} else {
					observer.action(event)
				}
			}
		}
	}

	/// Treat all Events from `self` as plain values, allowing them to be
	/// manipulated just like any other value.
	///
	/// In other words, this brings Events “into the monad”.
	///
	/// - note: When a Completed or Failed event is received, the resulting
	///         signal will send the Event itself and then complete. When an
	///         Interrupted event is received, the resulting signal will send
	///         the Event itself and then interrupt.
	///
	/// - returns: A signal that sends events as its values.
	public func materialize() -> Signal<Event<Value, Error>, NoError> {
		return Signal(attributes: .inheritSerialization) { observer in
			return self.observe { event in
				observer.send(value: event)

				switch event {
				case .interrupted:
					observer.sendInterrupted()

				case .completed, .failed:
					observer.sendCompleted()

				case .value:
					break
				}
			}
		}
	}
}

extension SignalProtocol where Value: EventProtocol, Error == NoError {
	/// Translate a signal of `Event` _values_ into a signal of those events
	/// themselves.
	///
	/// - returns: A signal that sends values carried by `self` events.
	public func dematerialize() -> Signal<Value.Value, Value.Error> {
		return Signal<Value.Value, Value.Error>(attributes: .inheritSerialization) { observer in
			return self.observe { event in
				switch event {
				case let .value(innerEvent):
					observer.action(innerEvent.event)

				case .failed:
					fatalError("NoError is impossible to construct")

				case .completed:
					observer.sendCompleted()

				case .interrupted:
					observer.sendInterrupted()
				}
			}
		}
	}
}

extension SignalProtocol {
	/// Inject side effects to be performed upon the specified signal events.
	///
	/// - parameters:
	///   - event: A closure that accepts an event and is invoked on every
	///            received event.
	///   - failed: A closure that accepts error object and is invoked for
	///             failed event.
	///   - completed: A closure that is invoked for `completed` event.
	///   - interrupted: A closure that is invoked for `interrupted` event.
	///   - terminated: A closure that is invoked for any terminating event.
	///   - disposed: A closure added as disposable when signal completes.
	///   - value: A closure that accepts a value from `value` event.
	///
	/// - returns: A signal with attached side-effects for given event cases.
	public func on(
		event: ((Event<Value, Error>) -> Void)? = nil,
		failed: ((Error) -> Void)? = nil,
		completed: (() -> Void)? = nil,
		interrupted: (() -> Void)? = nil,
		terminated: (() -> Void)? = nil,
		disposed: (() -> Void)? = nil,
		value: ((Value) -> Void)? = nil
	) -> Signal<Value, Error> {
		return Signal(attributes: .inheritSerialization) { observer in
			let disposable = CompositeDisposable()

			_ = disposed.map(disposable.add)

			disposable += signal.observe { receivedEvent in
				event?(receivedEvent)

				switch receivedEvent {
				case let .value(v):
					value?(v)

				case let .failed(error):
					failed?(error)

				case .completed:
					completed?()

				case .interrupted:
					interrupted?()
				}

				if receivedEvent.isTerminating {
					terminated?()
				}

				observer.action(receivedEvent)
			}

			return disposable
		}
	}
}

private struct SampleState<Value> {
	var latestValue: Value? = nil
	var isSignalCompleted: Bool = false
	var isSamplerCompleted: Bool = false
}

extension SignalProtocol {
	/// Forward the latest value from `self` with the value from `sampler` as a
	/// tuple, only when`sampler` sends a `value` event.
	///
	/// - note: If `sampler` fires before a value has been observed on `self`, 
	///         nothing happens.
	///
	/// - parameters:
	///   - sampler: A signal that will trigger the delivery of `value` event
	///              from `self`.
	///
	/// - returns: A signal that will send values from `self` and `sampler`, 
	///            sampled (possibly multiple times) by `sampler`, then complete
	///            once both input signals have completed, or interrupt if
	///            either input signal is interrupted.
	public func sample<T>(with sampler: Signal<T, NoError>) -> Signal<(Value, T), Error> {
		return Signal { observer in
			let state = Atomic(SampleState<Value>())
			let disposable = CompositeDisposable()

			disposable += self.observe { event in
				switch event {
				case let .value(value):
					state.modify {
						$0.latestValue = value
					}

				case let .failed(error):
					observer.send(error: error)

				case .completed:
					let shouldComplete: Bool = state.modify {
						$0.isSignalCompleted = true
						return $0.isSamplerCompleted
					}
					
					if shouldComplete {
						observer.sendCompleted()
					}

				case .interrupted:
					observer.sendInterrupted()
				}
			}
			
			disposable += sampler.observe { event in
				switch event {
				case .value(let samplerValue):
					if let value = state.value.latestValue {
						observer.send(value: (value, samplerValue))
					}

				case .completed:
					let shouldComplete: Bool = state.modify {
						$0.isSamplerCompleted = true
						return $0.isSignalCompleted
					}
					
					if shouldComplete {
						observer.sendCompleted()
					}

				case .interrupted:
					observer.sendInterrupted()

				case .failed:
					break
				}
			}

			return disposable
		}
	}
	
	/// Forward the latest value from `self` whenever `sampler` sends a `value`
	/// event.
	///
	/// - note: If `sampler` fires before a value has been observed on `self`, 
	///         nothing happens.
	///
	/// - parameters:
	///   - sampler: A signal that will trigger the delivery of `value` event
	///              from `self`.
	///
	/// - returns: A signal that will send values from `self`, sampled (possibly
	///            multiple times) by `sampler`, then complete once both input
	///            signals have completed, or interrupt if either input signal
	///            is interrupted.
	public func sample(on sampler: Signal<(), NoError>) -> Signal<Value, Error> {
		return sample(with: sampler)
			.map { $0.0 }
	}

	/// Forward the latest value from `samplee` with the value from `self` as a
	/// tuple, only when `self` sends a `value` event.
	/// This is like a flipped version of `sample(with:)`, but `samplee`'s
	/// terminal events are completely ignored.
	///
	/// - note: If `self` fires before a value has been observed on `samplee`,
	///         nothing happens.
	///
	/// - parameters:
	///   - samplee: A signal whose latest value is sampled by `self`.
	///
	/// - returns: A signal that will send values from `self` and `samplee`,
	///            sampled (possibly multiple times) by `self`, then terminate
	///            once `self` has terminated. **`samplee`'s terminated events
	///            are ignored**.
	public func withLatest<U>(from samplee: Signal<U, NoError>) -> Signal<(Value, U), Error> {
		return Signal { observer in
			let state = Atomic<U?>(nil)
			let disposable = CompositeDisposable()

			disposable += samplee.observeValues { value in
				state.value = value
			}

			disposable += self.observe { event in
				switch event {
				case let .value(value):
					if let value2 = state.value {
						observer.send(value: (value, value2))
					}
				case .completed:
					observer.sendCompleted()
				case let .failed(error):
					observer.send(error: error)
				case .interrupted:
					observer.sendInterrupted()
				}
			}

			return disposable
		}
	}

	/// Forward the latest value from `samplee` with the value from `self` as a
	/// tuple, only when `self` sends a `value` event.
	/// This is like a flipped version of `sample(with:)`, but `samplee`'s
	/// terminal events are completely ignored.
	///
	/// - note: If `self` fires before a value has been observed on `samplee`,
	///         nothing happens.
	///
	/// - parameters:
	///   - samplee: A producer whose latest value is sampled by `self`.
	///
	/// - returns: A signal that will send values from `self` and `samplee`,
	///            sampled (possibly multiple times) by `self`, then terminate
	///            once `self` has terminated. **`samplee`'s terminated events
	///            are ignored**.
	public func withLatest<U>(from samplee: SignalProducer<U, NoError>) -> Signal<(Value, U), Error> {
		return Signal { observer in
			let d = CompositeDisposable()
			samplee.startWithSignal { signal, disposable in
				d += disposable
				d += self.withLatest(from: signal).observe(observer)
			}
			return d
		}
	}
}

extension SignalProtocol {
	/// Forwards events from `self` until `lifetime` ends, at which point the
	/// returned signal will complete.
	///
	/// - parameters:
	///   - lifetime: A lifetime whose `ended` signal will cause the returned
	///               signal to complete.
	///
	/// - returns: A signal that will deliver events until `lifetime` ends.
	public func take(during lifetime: Lifetime) -> Signal<Value, Error> {
		return Signal { observer in
			let disposable = CompositeDisposable()
			disposable += self.observe(observer)
			disposable += lifetime.observeEnded(observer.sendCompleted)
			return disposable
		}
	}

	/// Forward events from `self` until `trigger` sends a `value` or
	/// `completed` event, at which point the returned signal will complete.
	///
	/// - parameters:
	///   - trigger: A signal whose `value` or `completed` events will stop the
	///              delivery of `value` events from `self`.
	///
	/// - returns: A signal that will deliver events until `trigger` sends
	///            `value` or `completed` events.
	public func take(until trigger: Signal<(), NoError>) -> Signal<Value, Error> {
		return Signal { observer in
			let disposable = CompositeDisposable()
			disposable += self.observe(observer)

			disposable += trigger.observe { event in
				switch event {
				case .value, .completed:
					observer.sendCompleted()

				case .failed, .interrupted:
					break
				}
			}

			return disposable
		}
	}

	/// Do not forward any values from `self` until `trigger` sends a `value` or
	/// `completed` event, at which point the returned signal behaves exactly
	/// like `signal`.
	///
	/// - parameters:
	///   - trigger: A signal whose `value` or `completed` events will start the
	///              deliver of events on `self`.
	///
	/// - returns: A signal that will deliver events once the `trigger` sends
	///            `value` or `completed` events.
	public func skip(until trigger: Signal<(), NoError>) -> Signal<Value, Error> {
		return Signal { observer in
			let disposable = SerialDisposable()
			
			disposable.inner = trigger.observe { event in
				switch event {
				case .value, .completed:
					disposable.inner = self.observe(observer)
					
				case .failed, .interrupted:
					break
				}
			}
			
			return disposable
		}
	}

	/// Forward events from `self` with history: values of the returned signal
	/// are a tuples whose first member is the previous value and whose second member
	/// is the current value. `initial` is supplied as the first member when `self`
	/// sends its first value.
	///
	/// - parameters:
	///   - initial: A value that will be combined with the first value sent by
	///              `self`.
	///
	/// - returns: A signal that sends tuples that contain previous and current
	///            sent values of `self`.
	public func combinePrevious(_ initial: Value) -> Signal<(Value, Value), Error> {
		return scan((initial, initial)) { previousCombinedValues, newValue in
			return (previousCombinedValues.1, newValue)
		}
	}


	/// Send only the final value and then immediately completes.
	///
	/// - parameters:
	///   - initial: Initial value for the accumulator.
	///   - combine: A closure that accepts accumulator and sent value of
	///              `self`.
	///
	/// - returns: A signal that sends accumulated value after `self` completes.
	public func reduce<U>(_ initial: U, _ combine: @escaping (U, Value) -> U) -> Signal<U, Error> {
		// We need to handle the special case in which `signal` sends no values.
		// We'll do that by sending `initial` on the output signal (before
		// taking the last value).
		let (scannedSignalWithInitialValue, outputSignalObserver) = Signal<U, Error>.pipe()
		let outputSignal = scannedSignalWithInitialValue.take(last: 1)

		// Now that we've got takeLast() listening to the piped signal, send
        // that initial value.
		outputSignalObserver.send(value: initial)

		// Pipe the scanned input signal into the output signal.
		self.scan(initial, combine)
			.observe(outputSignalObserver)

		return outputSignal
	}

	/// Aggregate values into a single combined value. When `self` emits its
	/// first value, `combine` is invoked with `initial` as the first argument
	/// and that emitted value as the second argument. The result is emitted
	/// from the signal returned from `scan`. That result is then passed to
	/// `combine` as the first argument when the next value is emitted, and so
	/// on.
	///
	/// - parameters:
	///   - initial: Initial value for the accumulator.
	///   - combine: A closure that accepts accumulator and sent value of
	///              `self`.
	///
	/// - returns: A signal that sends accumulated value each time `self` emits
	///            own value.
	public func scan<U>(_ initial: U, _ combine: @escaping (U, Value) -> U) -> Signal<U, Error> {
		return Signal(attributes: .inheritSerialization) { observer in
			var accumulator = initial

			return self.observe { event in
				observer.action(event.map { value in
					accumulator = combine(accumulator, value)
					return accumulator
				})
			}
		}
	}
}

extension SignalProtocol where Value: Equatable {
	/// Forward only those values from `self` which are not duplicates of the
	/// immedately preceding value. 
	///
	/// - note: The first value is always forwarded.
	///
	/// - returns: A signal that does not send two equal values sequentially.
	public func skipRepeats() -> Signal<Value, Error> {
		return skipRepeats(==)
	}
}

extension SignalProtocol {
	/// Forward only those values from `self` which do not pass `isRepeat` with
	/// respect to the previous value. 
	///
	/// - note: The first value is always forwarded.
	///
	/// - parameters:
	///   - isRepeate: A closure that accepts previous and current values of
	///                `self` and returns `Bool` whether these values are
	///                repeating.
	///
	/// - returns: A signal that forwards only those values that fail given
	///            `isRepeat` predicate.
	public func skipRepeats(_ isRepeat: @escaping (Value, Value) -> Bool) -> Signal<Value, Error> {
		return self
			.scan((nil, false)) { (accumulated: (Value?, Bool), next: Value) -> (value: Value?, repeated: Bool) in
				switch accumulated.0 {
				case nil:
					return (next, false)
				case let prev? where isRepeat(prev, next):
					return (prev, true)
				case _?:
					return (Optional(next), false)
				}
			}
			.filter { !$0.repeated }
			.filterMap { $0.value }
	}

	/// Do not forward any values from `self` until `predicate` returns false,
	/// at which point the returned signal behaves exactly like `signal`.
	///
	/// - parameters:
	///   - predicate: A closure that accepts a value and returns whether `self`
	///                should still not forward that value to a `signal`.
	///
	/// - returns: A signal that sends only forwarded values from `self`.
	public func skip(while predicate: @escaping (Value) -> Bool) -> Signal<Value, Error> {
		return Signal(attributes: .inheritSerialization) { observer in
			var shouldSkip = true

			return self.observe { event in
				switch event {
				case let .value(value):
					shouldSkip = shouldSkip && predicate(value)
					if !shouldSkip {
						fallthrough
					}

				case .failed, .completed, .interrupted:
					observer.action(event)
				}
			}
		}
	}

	/// Forward events from `self` until `replacement` begins sending events.
	///
	/// - parameters:
	///   - replacement: A signal to wait to wait for values from and start
	///                  sending them as a replacement to `self`'s values.
	///
	/// - returns: A signal which passes through `value`, failed, and
	///            `interrupted` events from `self` until `replacement` sends
	///            an event, at which point the returned signal will send that
	///            event and switch to passing through events from `replacement`
	///            instead, regardless of whether `self` has sent events
	///            already.
	public func take(untilReplacement signal: Signal<Value, Error>) -> Signal<Value, Error> {
		return Signal { observer in
			let disposable = CompositeDisposable()

			let signalDisposable = self.observe { event in
				switch event {
				case .completed:
					break

				case .value, .failed, .interrupted:
					observer.action(event)
				}
			}

			disposable += signalDisposable
			disposable += signal.observe { event in
				signalDisposable?.dispose()
				observer.action(event)
			}

			return disposable
		}
	}

	/// Wait until `self` completes and then forward the final `count` values
	/// on the returned signal.
	///
	/// - parameters:
	///   - count: Number of last events to send after `self` completes.
	///
	/// - returns: A signal that receives up to `count` values from `self`
	///            after `self` completes.
	public func take(last count: Int) -> Signal<Value, Error> {
		return Signal(attributes: .inheritSerialization) { observer in
			var buffer: [Value] = []
			buffer.reserveCapacity(count)

			return self.observe { event in
				switch event {
				case let .value(value):
					// To avoid exceeding the reserved capacity of the buffer, 
					// we remove then add. Remove elements until we have room to 
					// add one more.
					while (buffer.count + 1) > count {
						buffer.remove(at: 0)
					}
					
					buffer.append(value)
				case let .failed(error):
					observer.send(error: error)
				case .completed:
					buffer.forEach(observer.send(value:))
					
					observer.sendCompleted()
				case .interrupted:
					observer.sendInterrupted()
				}
			}
		}
	}

	/// Forward any values from `self` until `predicate` returns false, at which
	/// point the returned signal will complete.
	///
	/// - parameters:
	///   - predicate: A closure that accepts value and returns `Bool` value
	///                whether `self` should forward it to `signal` and continue
	///                sending other events.
	///
	/// - returns: A signal that sends events until the values sent by `self`
	///            pass the given `predicate`.
	public func take(while predicate: @escaping (Value) -> Bool) -> Signal<Value, Error> {
		return Signal(attributes: .inheritSerialization) { observer in
			return self.observe { event in
				if let value = event.value, !predicate(value) {
					observer.sendCompleted()
				} else {
					observer.action(event)
				}
			}
		}
	}
}

private struct ZipState<Left, Right> {
	var values: (left: [Left], right: [Right]) = ([], [])
	var isCompleted: (left: Bool, right: Bool) = (false, false)

	var isFinished: Bool {
		return (isCompleted.left && values.left.isEmpty) || (isCompleted.right && values.right.isEmpty)
	}
}

extension SignalProtocol {
	/// Zip elements of two signals into pairs. The elements of any Nth pair
	/// are the Nth elements of the two input signals.
	///
	/// - parameters:
	///   - otherSignal: A signal to zip values with.
	///
	/// - returns: A signal that sends tuples of `self` and `otherSignal`.
	public func zip<U>(with other: Signal<U, Error>) -> Signal<(Value, U), Error> {
		return Signal { observer in
			let state = Atomic(ZipState<Value, U>())
			let disposable = CompositeDisposable()
			
			let flush = {
				var tuple: (Value, U)?
				var isFinished = false

				state.modify { state in
					guard !state.values.left.isEmpty && !state.values.right.isEmpty else {
						isFinished = state.isFinished
						return
					}

					tuple = (state.values.left.removeFirst(), state.values.right.removeFirst())
					isFinished = state.isFinished
				}

				if let tuple = tuple {
					observer.send(value: tuple)
				}

				if isFinished {
					observer.sendCompleted()
				}
			}
			
			let onFailed = observer.send(error:)
			let onInterrupted = observer.sendInterrupted

			disposable += self.observe { event in
				switch event {
				case let .value(value):
					state.modify {
						$0.values.left.append(value)
					}
					flush()

				case let .failed(error):
					onFailed(error)

				case .completed:
					state.modify {
						$0.isCompleted.left = true
					}
					flush()

				case .interrupted:
					onInterrupted()
				}
			}

			disposable += other.observe { event in
				switch event {
				case let .value(value):
					state.modify {
						$0.values.right.append(value)
					}
					flush()

				case let .failed(error):
					onFailed(error)

				case .completed:
					state.modify {
						$0.isCompleted.right = true
					}
					flush()

				case .interrupted:
					onInterrupted()
				}
			}
			
			return disposable
		}
	}
	
	/// Forward the latest value on `scheduler` after at least `interval`
	/// seconds have passed since *the returned signal* last sent a value.
	///
	/// If `self` always sends values more frequently than `interval` seconds,
	/// then the returned signal will send a value every `interval` seconds.
	///
	/// To measure from when `self` last sent a value, see `debounce`.
	///
	/// - seealso: `debounce`
	///
	/// - note: If multiple values are received before the interval has elapsed,
	///         the latest value is the one that will be passed on.
	///
	/// - note: If `self` terminates while a value is being throttled, that
	///         value will be discarded and the returned signal will terminate
	///         immediately.
	///
	/// - note: If the device time changed backwards before previous date while
	///         a value is being throttled, and if there is a new value sent,
	///         the new value will be passed anyway.
	///
	/// - precondition: `interval` must be non-negative number.
	///
	/// - parameters:
	///   - interval: Number of seconds to wait between sent values.
	///   - scheduler: A scheduler to deliver events on.
	///
	/// - returns: A signal that sends values at least `interval` seconds 
	///            appart on a given scheduler.
	public func throttle(_ interval: TimeInterval, on scheduler: DateScheduler) -> Signal<Value, Error> {
		precondition(interval >= 0)

		// While `throttle` is an asynchronous operator, the resulting signal can
		// inherit the serialization from the scheduler, since all events are being
		// forwarded through it.
		return Signal(attributes: .inheritSerialization) { observer in
			let state: Atomic<ThrottleState<Value>> = Atomic(ThrottleState())
			let schedulerDisposable = SerialDisposable()

			let disposable = CompositeDisposable()
			disposable += schedulerDisposable

			disposable += self.observe { event in
				guard let value = event.value else {
					schedulerDisposable.inner = scheduler.schedule {
						observer.action(event)
					}
					return
				}

				var scheduleDate: Date!
				state.modify {
					$0.pendingValue = value

					let proposedScheduleDate: Date
					if let previousDate = $0.previousDate, previousDate.compare(scheduler.currentDate) != .orderedDescending {
						proposedScheduleDate = previousDate.addingTimeInterval(interval)
					} else {
						proposedScheduleDate = scheduler.currentDate
					}

					switch proposedScheduleDate.compare(scheduler.currentDate) {
					case .orderedAscending:
						scheduleDate = scheduler.currentDate

					case .orderedSame: fallthrough
					case .orderedDescending:
						scheduleDate = proposedScheduleDate
					}
				}

				schedulerDisposable.inner = scheduler.schedule(after: scheduleDate) {
					let pendingValue: Value? = state.modify { state in
						defer {
							if state.pendingValue != nil {
								state.pendingValue = nil
								state.previousDate = scheduleDate
							}
						}
						return state.pendingValue
					}
					
					if let pendingValue = pendingValue {
						observer.send(value: pendingValue)
					}
				}
			}

			return disposable
		}
	}

	/// Conditionally throttles values sent on the receiver whenever
	/// `shouldThrottle` is true, forwarding values on the given scheduler.
	///
	/// - note: While `shouldThrottle` remains false, values are forwarded on the
	///         given scheduler. If multiple values are received while
	///         `shouldThrottle` is true, the latest value is the one that will
	///         be passed on.
	///
	/// - note: If the input signal terminates while a value is being throttled,
	///         that value will be discarded and the returned signal will
	///         terminate immediately.
	///
	/// - note: If `shouldThrottle` completes before the receiver, and its last
	///         value is `true`, the returned signal will remain in the throttled
	///         state, emitting no further values until it terminates.
	///
	/// - parameters:
	///   - shouldThrottle: A boolean property that controls whether values
	///                     should be throttled.
	///   - scheduler: A scheduler to deliver events on.
	///
	/// - returns: A signal that sends values only while `shouldThrottle` is false.
	public func throttle<P: PropertyProtocol>(while shouldThrottle: P, on scheduler: Scheduler) -> Signal<Value, Error>
		where P.Value == Bool
	{
		return Signal { observer in
			let initial: ThrottleWhileState<Value> = .resumed
			let state = Atomic(initial)
			let schedulerDisposable = SerialDisposable()

			let disposable = CompositeDisposable()
			disposable += schedulerDisposable

			disposable += shouldThrottle.producer
				.skipRepeats()
				.startWithValues { shouldThrottle in
					let valueToSend = state.modify { state -> Value? in
						guard !state.isTerminated else { return nil }

						if shouldThrottle {
							state = .throttled(nil)
						} else {
							defer { state = .resumed }

							if case let .throttled(value?) = state {
								return value
							}
						}

						return nil
					}

					if let value = valueToSend {
						schedulerDisposable.inner = scheduler.schedule {
							observer.send(value: value)
						}
					}
				}

			disposable += self.observe { event in
				let eventToSend = state.modify { state -> Event<Value, Error>? in
					switch event {
					case let .value(value):
						switch state {
						case .throttled:
							state = .throttled(value)
							return nil
						case .resumed:
							return event
						case .terminated:
							return nil
						}

					case .completed, .interrupted, .failed:
						state = .terminated
						return event
					}
				}

				if let event = eventToSend {
					schedulerDisposable.inner = scheduler.schedule {
						observer.action(event)
					}
				}
			}

			return disposable
		}
	}
	
	/// Forward the latest value on `scheduler` after at least `interval`
	/// seconds have passed since `self` last sent a value.
	///
	/// If `self` always sends values more frequently than `interval` seconds,
	/// then the returned signal will never send any values.
	///
	/// To measure from when the *returned signal* last sent a value, see
	/// `throttle`.
	///
	/// - seealso: `throttle`
	///
	/// - note: If multiple values are received before the interval has elapsed,
	///         the latest value is the one that will be passed on.
	///
	/// - note: If the input signal terminates while a value is being debounced, 
	///         that value will be discarded and the returned signal will 
	///         terminate immediately.
	///
	/// - precondition: `interval` must be non-negative number.
	///
	/// - parameters:
	///   - interval: A number of seconds to wait before sending a value.
	///   - scheduler: A scheduler to send values on.
	///
	/// - returns: A signal that sends values that are sent from `self` at least
	///            `interval` seconds apart.
	public func debounce(_ interval: TimeInterval, on scheduler: DateScheduler) -> Signal<Value, Error> {
		precondition(interval >= 0)

		let d = SerialDisposable()
		
		return Signal { observer in
			return self.observe { event in
				switch event {
				case let .value(value):
					let date = scheduler.currentDate.addingTimeInterval(interval)
					d.inner = scheduler.schedule(after: date) {
						observer.send(value: value)
					}

				case .completed, .failed, .interrupted:
					d.inner = scheduler.schedule {
						observer.action(event)
					}
				}
			}
		}
	}
}

extension SignalProtocol {
	/// Forward only those values from `self` that have unique identities across
	/// the set of all values that have been seen.
	///
	/// - note: This causes the identities to be retained to check for 
	///         uniqueness.
	///
	/// - parameters:
	///   - transform: A closure that accepts a value and returns identity 
	///                value.
	///
	/// - returns: A signal that sends unique values during its lifetime.
	public func uniqueValues<Identity: Hashable>(_ transform: @escaping (Value) -> Identity) -> Signal<Value, Error> {
		return Signal(attributes: .inheritSerialization) { observer in
			var seenValues: Set<Identity> = []
			
			return self
				.observe { event in
					switch event {
					case let .value(value):
						let identity = transform(value)
						if !seenValues.contains(identity) {
							seenValues.insert(identity)
							fallthrough
						}
						
					case .failed, .completed, .interrupted:
						observer.action(event)
					}
				}
		}
	}
}

extension SignalProtocol where Value: Hashable {
	/// Forward only those values from `self` that are unique across the set of
	/// all values that have been seen.
	///
	/// - note: This causes the values to be retained to check for uniqueness. 
	///         Providing a function that returns a unique value for each sent 
	///         value can help you reduce the memory footprint.
	///
	/// - returns: A signal that sends unique values during its lifetime.
	public func uniqueValues() -> Signal<Value, Error> {
		return uniqueValues { $0 }
	}
}

private struct ThrottleState<Value> {
	var previousDate: Date? = nil
	var pendingValue: Value? = nil
}

private enum ThrottleWhileState<Value> {
	case resumed
	case throttled(Value?)
	case terminated

	var isTerminated: Bool {
		switch self {
		case .terminated:
			return true
		case .resumed, .throttled:
			return false
		}
	}
}

extension SignalProtocol {
	/// Combines the values of all the given signals, in the manner described by
	/// `combineLatest(with:)`.
	public static func combineLatest<B>(_ a: Signal<Value, Error>, _ b: Signal<B, Error>) -> Signal<(Value, B), Error> {
		return a.combineLatest(with: b)
	}

	/// Combines the values of all the given signals, in the manner described by
	/// `combineLatest(with:)`.
	public static func combineLatest<B, C>(_ a: Signal<Value, Error>, _ b: Signal<B, Error>, _ c: Signal<C, Error>) -> Signal<(Value, B, C), Error> {
		return combineLatest(a, b)
			.combineLatest(with: c)
			.map(repack)
	}

	/// Combines the values of all the given signals, in the manner described by
	/// `combineLatest(with:)`.
	public static func combineLatest<B, C, D>(_ a: Signal<Value, Error>, _ b: Signal<B, Error>, _ c: Signal<C, Error>, _ d: Signal<D, Error>) -> Signal<(Value, B, C, D), Error> {
		return combineLatest(a, b, c)
			.combineLatest(with: d)
			.map(repack)
	}

	/// Combines the values of all the given signals, in the manner described by
	/// `combineLatest(with:)`.
	public static func combineLatest<B, C, D, E>(_ a: Signal<Value, Error>, _ b: Signal<B, Error>, _ c: Signal<C, Error>, _ d: Signal<D, Error>, _ e: Signal<E, Error>) -> Signal<(Value, B, C, D, E), Error> {
		return combineLatest(a, b, c, d)
			.combineLatest(with: e)
			.map(repack)
	}

	/// Combines the values of all the given signals, in the manner described by
	/// `combineLatest(with:)`.
	public static func combineLatest<B, C, D, E, F>(_ a: Signal<Value, Error>, _ b: Signal<B, Error>, _ c: Signal<C, Error>, _ d: Signal<D, Error>, _ e: Signal<E, Error>, _ f: Signal<F, Error>) -> Signal<(Value, B, C, D, E, F), Error> {
		return combineLatest(a, b, c, d, e)
			.combineLatest(with: f)
			.map(repack)
	}

	/// Combines the values of all the given signals, in the manner described by
	/// `combineLatest(with:)`.
	public static func combineLatest<B, C, D, E, F, G>(_ a: Signal<Value, Error>, _ b: Signal<B, Error>, _ c: Signal<C, Error>, _ d: Signal<D, Error>, _ e: Signal<E, Error>, _ f: Signal<F, Error>, _ g: Signal<G, Error>) -> Signal<(Value, B, C, D, E, F, G), Error> {
		return combineLatest(a, b, c, d, e, f)
			.combineLatest(with: g)
			.map(repack)
	}

	/// Combines the values of all the given signals, in the manner described by
	/// `combineLatest(with:)`.
	public static func combineLatest<B, C, D, E, F, G, H>(_ a: Signal<Value, Error>, _ b: Signal<B, Error>, _ c: Signal<C, Error>, _ d: Signal<D, Error>, _ e: Signal<E, Error>, _ f: Signal<F, Error>, _ g: Signal<G, Error>, _ h: Signal<H, Error>) -> Signal<(Value, B, C, D, E, F, G, H), Error> {
		return combineLatest(a, b, c, d, e, f, g)
			.combineLatest(with: h)
			.map(repack)
	}

	/// Combines the values of all the given signals, in the manner described by
	/// `combineLatest(with:)`.
	public static func combineLatest<B, C, D, E, F, G, H, I>(_ a: Signal<Value, Error>, _ b: Signal<B, Error>, _ c: Signal<C, Error>, _ d: Signal<D, Error>, _ e: Signal<E, Error>, _ f: Signal<F, Error>, _ g: Signal<G, Error>, _ h: Signal<H, Error>, _ i: Signal<I, Error>) -> Signal<(Value, B, C, D, E, F, G, H, I), Error> {
		return combineLatest(a, b, c, d, e, f, g, h)
			.combineLatest(with: i)
			.map(repack)
	}

	/// Combines the values of all the given signals, in the manner described by
	/// `combineLatest(with:)`.
	public static func combineLatest<B, C, D, E, F, G, H, I, J>(_ a: Signal<Value, Error>, _ b: Signal<B, Error>, _ c: Signal<C, Error>, _ d: Signal<D, Error>, _ e: Signal<E, Error>, _ f: Signal<F, Error>, _ g: Signal<G, Error>, _ h: Signal<H, Error>, _ i: Signal<I, Error>, _ j: Signal<J, Error>) -> Signal<(Value, B, C, D, E, F, G, H, I, J), Error> {
		return combineLatest(a, b, c, d, e, f, g, h, i)
			.combineLatest(with: j)
			.map(repack)
	}

	/// Combines the values of all the given signals, in the manner described by
	/// `combineLatest(with:)`. No events will be sent if the sequence is empty.
	public static func combineLatest<S: Sequence>(_ signals: S) -> Signal<[Value], Error>
		where S.Iterator.Element == Signal<Value, Error>
	{
		var generator = signals.makeIterator()
		if let first = generator.next() {
			let initial = first.map { [$0] }
			return IteratorSequence(generator).reduce(initial) { signal, next in
				signal.combineLatest(with: next).map { $0.0 + [$0.1] }
			}
		}
		
		return .never
	}

	/// Zips the values of all the given signals, in the manner described by
	/// `zipWith`.
	public static func zip<B>(_ a: Signal<Value, Error>, _ b: Signal<B, Error>) -> Signal<(Value, B), Error> {
		return a.zip(with: b)
	}

	/// Zips the values of all the given signals, in the manner described by
	/// `zipWith`.
	public static func zip<B, C>(_ a: Signal<Value, Error>, _ b: Signal<B, Error>, _ c: Signal<C, Error>) -> Signal<(Value, B, C), Error> {
		return zip(a, b)
			.zip(with: c)
			.map(repack)
	}

	/// Zips the values of all the given signals, in the manner described by
	/// `zipWith`.
	public static func zip<B, C, D>(_ a: Signal<Value, Error>, _ b: Signal<B, Error>, _ c: Signal<C, Error>, _ d: Signal<D, Error>) -> Signal<(Value, B, C, D), Error> {
		return zip(a, b, c)
			.zip(with: d)
			.map(repack)
	}

	/// Zips the values of all the given signals, in the manner described by
	/// `zipWith`.
	public static func zip<B, C, D, E>(_ a: Signal<Value, Error>, _ b: Signal<B, Error>, _ c: Signal<C, Error>, _ d: Signal<D, Error>, _ e: Signal<E, Error>) -> Signal<(Value, B, C, D, E), Error> {
		return zip(a, b, c, d)
			.zip(with: e)
			.map(repack)
	}

	/// Zips the values of all the given signals, in the manner described by
	/// `zipWith`.
	public static func zip<B, C, D, E, F>(_ a: Signal<Value, Error>, _ b: Signal<B, Error>, _ c: Signal<C, Error>, _ d: Signal<D, Error>, _ e: Signal<E, Error>, _ f: Signal<F, Error>) -> Signal<(Value, B, C, D, E, F), Error> {
		return zip(a, b, c, d, e)
			.zip(with: f)
			.map(repack)
	}

	/// Zips the values of all the given signals, in the manner described by
	/// `zipWith`.
	public static func zip<B, C, D, E, F, G>(_ a: Signal<Value, Error>, _ b: Signal<B, Error>, _ c: Signal<C, Error>, _ d: Signal<D, Error>, _ e: Signal<E, Error>, _ f: Signal<F, Error>, _ g: Signal<G, Error>) -> Signal<(Value, B, C, D, E, F, G), Error> {
		return zip(a, b, c, d, e, f)
			.zip(with: g)
			.map(repack)
	}

	/// Zips the values of all the given signals, in the manner described by
	/// `zipWith`.
	public static func zip<B, C, D, E, F, G, H>(_ a: Signal<Value, Error>, _ b: Signal<B, Error>, _ c: Signal<C, Error>, _ d: Signal<D, Error>, _ e: Signal<E, Error>, _ f: Signal<F, Error>, _ g: Signal<G, Error>, _ h: Signal<H, Error>) -> Signal<(Value, B, C, D, E, F, G, H), Error> {
		return zip(a, b, c, d, e, f, g)
			.zip(with: h)
			.map(repack)
	}

	/// Zips the values of all the given signals, in the manner described by
	/// `zipWith`.
	public static func zip<B, C, D, E, F, G, H, I>(_ a: Signal<Value, Error>, _ b: Signal<B, Error>, _ c: Signal<C, Error>, _ d: Signal<D, Error>, _ e: Signal<E, Error>, _ f: Signal<F, Error>, _ g: Signal<G, Error>, _ h: Signal<H, Error>, _ i: Signal<I, Error>) -> Signal<(Value, B, C, D, E, F, G, H, I), Error> {
		return zip(a, b, c, d, e, f, g, h)
			.zip(with: i)
			.map(repack)
	}

	/// Zips the values of all the given signals, in the manner described by
	/// `zipWith`.
	public static func zip<B, C, D, E, F, G, H, I, J>(_ a: Signal<Value, Error>, _ b: Signal<B, Error>, _ c: Signal<C, Error>, _ d: Signal<D, Error>, _ e: Signal<E, Error>, _ f: Signal<F, Error>, _ g: Signal<G, Error>, _ h: Signal<H, Error>, _ i: Signal<I, Error>, _ j: Signal<J, Error>) -> Signal<(Value, B, C, D, E, F, G, H, I, J), Error> {
		return zip(a, b, c, d, e, f, g, h, i)
			.zip(with: j)
			.map(repack)
	}

	/// Zips the values of all the given signals, in the manner described by
	/// `zipWith`. No events will be sent if the sequence is empty.
	public static func zip<S: Sequence>(_ signals: S) -> Signal<[Value], Error>
		where S.Iterator.Element == Signal<Value, Error>
	{
		var generator = signals.makeIterator()
		if let first = generator.next() {
			let initial = first.map { [$0] }
			return IteratorSequence(generator).reduce(initial) { signal, next in
				signal.zip(with: next).map { $0.0 + [$0.1] }
			}
		}
		
		return .never
	}
}

extension SignalProtocol {
	/// Forward events from `self` until `interval`. Then if signal isn't 
	/// completed yet, fails with `error` on `scheduler`.
	///
	/// - note: If the interval is 0, the timeout will be scheduled immediately. 
	///         The signal must complete synchronously (or on a faster
	///         scheduler) to avoid the timeout.
	///
	/// - precondition: `interval` must be non-negative number.
	///
	/// - parameters:
	///   - error: Error to send with failed event if `self` is not completed
	///            when `interval` passes.
	///   - interval: Number of seconds to wait for `self` to complete.
	///   - scheudler: A scheduler to deliver error on.
	///
	/// - returns: A signal that sends events for at most `interval` seconds,
	///            then, if not `completed` - sends `error` with failed event
	///            on `scheduler`.
	public func timeout(after interval: TimeInterval, raising error: Error, on scheduler: DateScheduler) -> Signal<Value, Error> {
		precondition(interval >= 0)

		return Signal { observer in
			let disposable = CompositeDisposable()
			let date = scheduler.currentDate.addingTimeInterval(interval)

			disposable += scheduler.schedule(after: date) {
				observer.send(error: error)
			}

			disposable += self.observe(observer)
			return disposable
		}
	}
}

extension SignalProtocol where Error == NoError {
	/// Promote a signal that does not generate failures into one that can.
	///
	/// - note: This does not actually cause failures to be generated for the
	///         given signal, but makes it easier to combine with other signals
	///         that may fail; for example, with operators like 
	///         `combineLatestWith`, `zipWith`, `flatten`, etc.
	///
	/// - parameters:
	///   - _ An `ErrorType`.
	///
	/// - returns: A signal that has an instantiatable `ErrorType`.
	public func promoteErrors<F: Swift.Error>(_: F.Type) -> Signal<Value, F> {
		return Signal(attributes: .inheritSerialization) { observer in
			return self.observe { event in
				switch event {
				case let .value(value):
					observer.send(value: value)
				case .failed:
					fatalError("NoError is impossible to construct")
				case .completed:
					observer.sendCompleted()
				case .interrupted:
					observer.sendInterrupted()
				}
			}
		}
	}

	/// Forward events from `self` until `interval`. Then if signal isn't
	/// completed yet, fails with `error` on `scheduler`.
	///
	/// - note: If the interval is 0, the timeout will be scheduled immediately.
	///         The signal must complete synchronously (or on a faster
	///         scheduler) to avoid the timeout.
	///
	/// - parameters:
	///   - interval: Number of seconds to wait for `self` to complete.
	///   - error: Error to send with `failed` event if `self` is not completed
	///            when `interval` passes.
	///   - scheudler: A scheduler to deliver error on.
	///
	/// - returns: A signal that sends events for at most `interval` seconds,
	///            then, if not `completed` - sends `error` with `failed` event
	///            on `scheduler`.
	public func timeout<NewError: Swift.Error>(
		after interval: TimeInterval,
		raising error: NewError,
		on scheduler: DateScheduler
	) -> Signal<Value, NewError> {
		return self
			.promoteErrors(NewError.self)
			.timeout(after: interval, raising: error, on: scheduler)
	}
}

extension SignalProtocol where Value == Bool {
	/// Create a signal that computes a logical NOT in the latest values of `self`.
	///
	/// - returns: A signal that emits the logical NOT results.
	public func negate() -> Signal<Value, Error> {
		return self.map(!)
	}
	
	/// Create a signal that computes a logical AND between the latest values of `self`
	/// and `signal`.
	///
	/// - parameters:
	///   - signal: Signal to be combined with `self`.
	///
	/// - returns: A signal that emits the logical AND results.
	public func and(_ signal: Signal<Value, Error>) -> Signal<Value, Error> {
		return self.combineLatest(with: signal).map { $0 && $1 }
	}
	
	/// Create a signal that computes a logical OR between the latest values of `self`
	/// and `signal`.
	///
	/// - parameters:
	///   - signal: Signal to be combined with `self`.
	///
	/// - returns: A signal that emits the logical OR results.
	public func or(_ signal: Signal<Value, Error>) -> Signal<Value, Error> {
		return self.combineLatest(with: signal).map { $0 || $1 }
	}
}

extension SignalProtocol {
	/// Apply `operation` to values from `self` with `success`ful results
	/// forwarded on the returned signal and `failure`s sent as failed events.
	///
	/// - parameters:
	///   - operation: A closure that accepts a value and returns a `Result`.
	///
	/// - returns: A signal that receives `success`ful `Result` as `value` event
	///            and `failure` as failed event.
	public func attempt(_ operation: @escaping (Value) -> Result<(), Error>) -> Signal<Value, Error> {
		return attemptMap { value in
			return operation(value).map {
				return value
			}
		}
	}

	/// Apply `operation` to values from `self` with `success`ful results mapped
	/// on the returned signal and `failure`s sent as failed events.
	///
	/// - parameters:
	///   - operation: A closure that accepts a value and returns a result of
	///                a mapped value as `success`.
	///
	/// - returns: A signal that sends mapped values from `self` if returned
	///            `Result` is `success`ful, `failed` events otherwise.
	public func attemptMap<U>(_ operation: @escaping (Value) -> Result<U, Error>) -> Signal<U, Error> {
		return Signal { observer in
			self.observe { event in
				switch event {
				case let .value(value):
					operation(value).analysis(
						ifSuccess: observer.send(value:),
						ifFailure: observer.send(error:)
					)
				case let .failed(error):
					observer.send(error: error)
				case .completed:
					observer.sendCompleted()
				case .interrupted:
					observer.sendInterrupted()
				}
			}
		}
	}
}

extension SignalProtocol where Error == NoError {
	/// Apply a failable `operation` to values from `self` with successful
	/// results forwarded on the returned signal and thrown errors sent as
	/// failed events.
	///
	/// - parameters:
	///   - operation: A failable closure that accepts a value.
	///
	/// - returns: A signal that forwards successes as `value` events and thrown
	///            errors as `failed` events.
	public func attempt(_ operation: @escaping (Value) throws -> Void) -> Signal<Value, AnyError> {
		return self
			.promoteErrors(AnyError.self)
			.attempt(operation)
	}

	/// Apply a failable `operation` to values from `self` with successful
	/// results mapped on the returned signal and thrown errors sent as
	/// failed events.
	///
	/// - parameters:
	///   - operation: A failable closure that accepts a value and attempts to
	///                transform it.
	///
	/// - returns: A signal that sends successfully mapped values from `self`, or
	///            thrown errors as `failed` events.
	public func attemptMap<U>(_ operation: @escaping (Value) throws -> U) -> Signal<U, AnyError> {
		return self
			.promoteErrors(AnyError.self)
			.attemptMap(operation)
	}
}

extension SignalProtocol where Error == AnyError {
	/// Apply a failable `operation` to values from `self` with successful
	/// results forwarded on the returned signal and thrown errors sent as
	/// failed events.
	///
	/// - parameters:
	///   - operation: A failable closure that accepts a value.
	///
	/// - returns: A signal that forwards successes as `value` events and thrown
	///            errors as `failed` events.
	public func attempt(_ operation: @escaping (Value) throws -> Void) -> Signal<Value, AnyError> {
		return attemptMap { value in
			try operation(value)
			return value
		}
	}

	/// Apply a failable `operation` to values from `self` with successful
	/// results mapped on the returned signal and thrown errors sent as
	/// failed events.
	///
	/// - parameters:
	///   - operation: A failable closure that accepts a value and attempts to
	///                transform it.
	///
	/// - returns: A signal that sends successfully mapped values from `self`, or
	///            thrown errors as `failed` events.
	public func attemptMap<U>(_ operation: @escaping (Value) throws -> U) -> Signal<U, AnyError> {
		return attemptMap { value in
			ReactiveSwift.materialize {
				try operation(value)
			}
		}
	}
}<|MERGE_RESOLUTION|>--- conflicted
+++ resolved
@@ -929,16 +929,8 @@
 	///   - scheduler: A scheduler to deliver events on.
 	///
 	/// - returns: A signal that will yield `self` values on provided scheduler.
-<<<<<<< HEAD
-	public func observe(on scheduler: SchedulerProtocol) -> Signal<Value, Error> {
-		// While `observe` is an asynchronous operator, the resulting signal can
-		// inherit the serialization from the scheduler, since all the events
-		// are being forwarded through it.
+	public func observe(on scheduler: Scheduler) -> Signal<Value, Error> {
 		return Signal(attributes: .inheritSerialization) { observer in
-=======
-	public func observe(on scheduler: Scheduler) -> Signal<Value, Error> {
-		return Signal { observer in
->>>>>>> f4c19f89
 			return self.observe { event in
 				scheduler.schedule {
 					observer.action(event)
