--- conflicted
+++ resolved
@@ -7,7 +7,6 @@
 	objects = {
 
 /* Begin PBXBuildFile section */
-<<<<<<< HEAD
 		5F244771167E5EDE0062180C /* RACPropertySubject.h in Headers */ = {isa = PBXBuildFile; fileRef = 5F24476F167E5EDE0062180C /* RACPropertySubject.h */; settings = {ATTRIBUTES = (Public, ); }; };
 		5F244772167E5EDE0062180C /* RACPropertySubject.h in Headers */ = {isa = PBXBuildFile; fileRef = 5F24476F167E5EDE0062180C /* RACPropertySubject.h */; };
 		5F244773167E5EDE0062180C /* RACPropertySubject.m in Sources */ = {isa = PBXBuildFile; fileRef = 5F244770167E5EDE0062180C /* RACPropertySubject.m */; };
@@ -29,10 +28,8 @@
 		5F6FE85A1692574100A8D7A6 /* RACPropertySubject+Private.h in Headers */ = {isa = PBXBuildFile; fileRef = 5F7EFEDA16919A1A0037E500 /* RACPropertySubject+Private.h */; };
 		5F7EFECF168FBC4B0037E500 /* RACPropertySubjectExamples.m in Sources */ = {isa = PBXBuildFile; fileRef = 5F7EFECD168FBC4B0037E500 /* RACPropertySubjectExamples.m */; };
 		5F7EFED0168FBC4B0037E500 /* RACPropertySubjectSpec.m in Sources */ = {isa = PBXBuildFile; fileRef = 5F7EFECE168FBC4B0037E500 /* RACPropertySubjectSpec.m */; };
-=======
 		5F9743F91694A2460024EB82 /* RACEagerSequence.m in Sources */ = {isa = PBXBuildFile; fileRef = 5F9743F61694A2460024EB82 /* RACEagerSequence.m */; };
 		5F9743FA1694A2460024EB82 /* RACEagerSequence.m in Sources */ = {isa = PBXBuildFile; fileRef = 5F9743F61694A2460024EB82 /* RACEagerSequence.m */; };
->>>>>>> 57863a1e
 		866557A61557086B00B39EB5 /* RACExtensionsSpec.m in Sources */ = {isa = PBXBuildFile; fileRef = 866557A51557086B00B39EB5 /* RACExtensionsSpec.m */; };
 		8801E7511644BDE200A155FE /* NSObjectRACLiftingSpec.m in Sources */ = {isa = PBXBuildFile; fileRef = 8801E7501644BDE200A155FE /* NSObjectRACLiftingSpec.m */; };
 		88037F8415056328001A5B19 /* Cocoa.framework in Frameworks */ = {isa = PBXBuildFile; fileRef = 88CDF7BF15000FCE00163A9F /* Cocoa.framework */; };
@@ -356,7 +353,6 @@
 /* End PBXCopyFilesBuildPhase section */
 
 /* Begin PBXFileReference section */
-<<<<<<< HEAD
 		5F24476F167E5EDE0062180C /* RACPropertySubject.h */ = {isa = PBXFileReference; fileEncoding = 4; lastKnownFileType = sourcecode.c.h; path = RACPropertySubject.h; sourceTree = "<group>"; };
 		5F244770167E5EDE0062180C /* RACPropertySubject.m */ = {isa = PBXFileReference; fileEncoding = 4; lastKnownFileType = sourcecode.c.objc; path = RACPropertySubject.m; sourceTree = "<group>"; };
 		5F2447AC167E87C50062180C /* RACObserverPropertySubjectSpec.m */ = {isa = PBXFileReference; fileEncoding = 4; lastKnownFileType = sourcecode.c.objc; path = RACObserverPropertySubjectSpec.m; sourceTree = "<group>"; };
@@ -371,10 +367,8 @@
 		5F7EFECD168FBC4B0037E500 /* RACPropertySubjectExamples.m */ = {isa = PBXFileReference; fileEncoding = 4; lastKnownFileType = sourcecode.c.objc; path = RACPropertySubjectExamples.m; sourceTree = "<group>"; };
 		5F7EFECE168FBC4B0037E500 /* RACPropertySubjectSpec.m */ = {isa = PBXFileReference; fileEncoding = 4; lastKnownFileType = sourcecode.c.objc; path = RACPropertySubjectSpec.m; sourceTree = "<group>"; };
 		5F7EFEDA16919A1A0037E500 /* RACPropertySubject+Private.h */ = {isa = PBXFileReference; lastKnownFileType = sourcecode.c.h; path = "RACPropertySubject+Private.h"; sourceTree = "<group>"; };
-=======
 		5F9743F51694A2460024EB82 /* RACEagerSequence.h */ = {isa = PBXFileReference; fileEncoding = 4; lastKnownFileType = sourcecode.c.h; path = RACEagerSequence.h; sourceTree = "<group>"; };
 		5F9743F61694A2460024EB82 /* RACEagerSequence.m */ = {isa = PBXFileReference; fileEncoding = 4; lastKnownFileType = sourcecode.c.objc; path = RACEagerSequence.m; sourceTree = "<group>"; };
->>>>>>> 57863a1e
 		866557A51557086B00B39EB5 /* RACExtensionsSpec.m */ = {isa = PBXFileReference; fileEncoding = 4; lastKnownFileType = sourcecode.c.objc; path = RACExtensionsSpec.m; sourceTree = "<group>"; };
 		8801E7501644BDE200A155FE /* NSObjectRACLiftingSpec.m */ = {isa = PBXFileReference; fileEncoding = 4; lastKnownFileType = sourcecode.c.objc; path = NSObjectRACLiftingSpec.m; sourceTree = "<group>"; };
 		88037F8315056328001A5B19 /* ReactiveCocoa.framework */ = {isa = PBXFileReference; explicitFileType = wrapper.framework; includeInIndex = 0; path = ReactiveCocoa.framework; sourceTree = BUILT_PRODUCTS_DIR; };
